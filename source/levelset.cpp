/******************************************************************************
 *
 * MantaFlow fluid solver framework
 * Copyright 2011 Tobias Pfaff, Nils Thuerey 
 *
 * This program is free software, distributed under the terms of the
 * GNU General Public License (GPL) 
 * http://www.gnu.org/licenses
 *
 * Levelset
 *
 ******************************************************************************/

#include "levelset.h"
#include "fastmarch.h"
#include "kernel.h"
#include "mcubes.h"
#include "mesh.h"

using namespace std;
namespace Manta {

//************************************************************************
// Helper functions and kernels for marching

static const int FlagInited = FastMarch<FmHeapEntryOut, +1>::FlagInited;

// neighbor lookup vectors
static const Vec3i neighbors[6] = { Vec3i(-1,0,0), Vec3i(1,0,0), Vec3i(0,-1,0), Vec3i(0,1,0), Vec3i(0,0,-1), Vec3i(0,0,1) };
	
KERNEL(bnd=1) 
void InitFmIn (FlagGrid& flags, Grid<int>& fmFlags, LevelsetGrid& phi, bool ignoreWalls, int obstacleType) {
	const int idx = flags.index(i,j,k);
	const Real v = phi[idx];
	if (v>=0 && (!ignoreWalls || (flags[idx] & obstacleType) == 0))
		fmFlags[idx] = FlagInited;
	else
		fmFlags[idx] = 0;
}

KERNEL(bnd=1) 
void InitFmOut (FlagGrid& flags, Grid<int>& fmFlags, LevelsetGrid& phi, bool ignoreWalls, int obstacleType) {
	const int idx = flags.index(i,j,k);
	const Real v = phi[idx];
	if (ignoreWalls) {
		fmFlags[idx] = (v<0) ? FlagInited : 0;
		if ((flags[idx] & obstacleType) != 0) {
			fmFlags[idx] = 0;
			phi[idx] = 0;
		}
	}
	else
		fmFlags[idx] = (v<0) ? FlagInited : 0;
}

KERNEL(bnd=1) 
void SetUninitialized (Grid<int>& fmFlags, LevelsetGrid& phi, const Real val) {
	if (fmFlags(i,j,k) != FlagInited)
		phi(i,j,k) = val;
}

template<bool inward>
inline bool isAtInterface(Grid<int>& fmFlags, LevelsetGrid& phi, const Vec3i& p) {
	// check for interface
	for (int nb=0; nb<6; nb++) {
		const Vec3i pn(p + neighbors[nb]);
		if (!fmFlags.isInBounds(pn)) continue;
		
		if (fmFlags(pn) != FlagInited) continue;
		if ((inward && phi(pn) >= 0) || 
			(!inward && phi(pn) < 0)) return true;
	}
	return false;
}

// helper function to compute normal
inline Vec3 getNormal(const Grid<Real>& data, int i, int j, int k) {
	if (i > data.getSizeX()-2) i= data.getSizeX()-2;
	if (j > data.getSizeY()-2) j= data.getSizeY()-2;
	if (k > data.getSizeZ()-2) k= data.getSizeZ()-2;
	if (i < 1) i = 1;
	if (j < 1) j = 1;
	if (k < 1) k = 1;
	return Vec3( data(i+1,j  ,k  ) - data(i-1,j  ,k  ) ,
				 data(i  ,j+1,k  ) - data(i  ,j-1,k  ) ,
				 data(i  ,j  ,k+1) - data(i  ,j  ,k-1) );
}

// helper function to compute normal
inline Vec3 getNormal(const Grid<Real>& data, int i, int j, int k) {
    if (i > data.getSizeX()-2) i= data.getSizeX()-2;
    if (j > data.getSizeY()-2) j= data.getSizeY()-2;
    if (k > data.getSizeZ()-2) k= data.getSizeZ()-2;
    if (i < 1) i = 1;
    if (j < 1) j = 1;
    if (k < 1) k = 1;
    return Vec3( data(i+1,j  ,k  ) - data(i-1,j  ,k  ) ,
                 data(i  ,j+1,k  ) - data(i  ,j-1,k  ) ,
                 data(i  ,j  ,k+1) - data(i  ,j  ,k-1) );
}

//************************************************************************
// Levelset class def

LevelsetGrid::LevelsetGrid(FluidSolver* parent, bool show) 
	: Grid<Real>(parent, show) 
{ 
	mType = (GridType)(TypeLevelset | TypeReal);    
}    

Real LevelsetGrid::invalidTimeValue() {
	return FastMarch<FmHeapEntryOut, 1>::InvalidTime();
}

//! Kernel: perform levelset union
KERNEL(idx) void KnJoin(Grid<Real>& a, const Grid<Real>& b) {
	a[idx] = min(a[idx], b[idx]);
}

void LevelsetGrid::join(const LevelsetGrid& o) {
	KnJoin(*this, o);
}

//! re-init levelset and extrapolate velocities (in & out)
//  note - uses flags to identify border (could also be done based on ls values)
void LevelsetGrid::reinitMarching(
		FlagGrid& flags, Real maxTime, MACGrid* velTransport,
		bool ignoreWalls, bool correctOuterLayer, int obstacleType
		, Grid<Real>* normSpeed )
{
	const int dim = (is3D() ? 3 : 2);
<<<<<<< HEAD
    
    Grid<int> fmFlags(mParent);
    LevelsetGrid& phi = *this;

    FastMarch<FmHeapEntryIn,  -1> marchIn (flags, fmFlags, phi, maxTime, NULL, NULL);
    
    // march inside
    InitFmIn (flags, fmFlags, phi, ignoreWalls, obstacleType);
    
    FOR_IJK_BND(flags, 1) {
        if (fmFlags(i,j,k) == FlagInited) continue;
        if ((flags(i,j,k) & obstacleType) != 0) continue;
        const Vec3i p(i,j,k);
                
        if(isAtInterface<true>(fmFlags, phi, p)) {
            // set value
            fmFlags(p) = FlagInited;
            
            // add neighbors that are not at the interface
            for (int nb=0; nb<2*dim; nb++) {
                const Vec3i pn(p + neighbors[nb]); // index always valid due to bnd=1                
                if ((flags.get(pn) & obstacleType) != 0) continue;
                
                // check neighbors of neighbor
                if (phi(pn) < 0 && !isAtInterface<true>(fmFlags, phi, pn)) {
                    marchIn.addToList(pn, p); 
                }
            }            
        }
    }
    marchIn.performMarching();     
    // done with inwards marching
   
	// now march out...    
    
    // set un initialized regions
    SetUninitialized (fmFlags, phi, -maxTime - 1.); 

    InitFmOut (flags, fmFlags, phi, ignoreWalls, obstacleType);
    
    FastMarch<FmHeapEntryOut, +1> marchOut(flags, fmFlags, phi, maxTime, velTransport, normSpeed);

	// NT_DEBUG
	if(normSpeed && velTransport) {
        FOR_IJK_BND(flags, 1) {
=======
	
	Grid<int> fmFlags(mParent);
	LevelsetGrid& phi = *this;

	FastMarch<FmHeapEntryIn,  -1> marchIn (flags, fmFlags, phi, maxTime, NULL, NULL);
	
	// march inside
	InitFmIn (flags, fmFlags, phi, ignoreWalls, obstacleType);
	
	FOR_IJK_BND(flags, 1) {
		if (fmFlags(i,j,k) == FlagInited) continue;
		if ((flags(i,j,k) & obstacleType) != 0) continue;
		const Vec3i p(i,j,k);
				
		if(isAtInterface<true>(fmFlags, phi, p)) {
			// set value
			fmFlags(p) = FlagInited;
			
			// add neighbors that are not at the interface
			for (int nb=0; nb<2*dim; nb++) {
				const Vec3i pn(p + neighbors[nb]); // index always valid due to bnd=1                
				if ((flags.get(pn) & obstacleType) != 0) continue;
				
				// check neighbors of neighbor
				if (phi(pn) < 0 && !isAtInterface<true>(fmFlags, phi, pn)) {
					marchIn.addToList(pn, p); 
				}
			}            
		}
	}
	marchIn.performMarching();     
	// done with inwards marching
   
	// now march out...    
	
	// set un initialized regions
	SetUninitialized (fmFlags, phi, -maxTime - 1.); 

	InitFmOut (flags, fmFlags, phi, ignoreWalls, obstacleType);
	
	FastMarch<FmHeapEntryOut, +1> marchOut(flags, fmFlags, phi, maxTime, velTransport, normSpeed);

	// NT_DEBUG
	if(normSpeed && velTransport) {
		FOR_IJK_BND(flags, 1) {
>>>>>>> dae4966c
			Vec3 vel  = velTransport->getCentered(i,j,k);
			Vec3 norm = getNormal(phi, i,j,k);  normalize(norm);
			(*normSpeed)(i,j,k) = dot( norm , vel );
		}
	}
<<<<<<< HEAD
    
    // by default, correctOuterLayer is on
    if (correctOuterLayer) {
        // normal version, inwards march is done, now add all outside values (0..2] to list
        // note, this might move the interface a bit! but keeps a nice signed distance field...        
        FOR_IJK_BND(flags, 1) {
            if ((flags(i,j,k) & obstacleType) != 0) continue;
            const Vec3i p(i,j,k);
            
            // check nbs
            for (int nb=0; nb<2*dim; nb++) {
                const Vec3i pn(p + neighbors[nb]); // index always valid due to bnd=1                
                
                if (fmFlags(pn) != FlagInited) continue;
                if ((flags.get(pn) & obstacleType) != 0) continue;
                
                const Real nbPhi = phi(pn);
                
                // only add nodes near interface, not e.g. outer boundary vs. invalid region                
                if (nbPhi < 0 && nbPhi >= -2)
                    marchOut.addToList(p, pn); 
            }
        }         
    } else {
        // alternative version, keep interface, do not distort outer cells
        // add all ouside values, but not those at the IF layer
        FOR_IJK_BND(flags, 1) {
            if ((flags(i,j,k) & obstacleType) != 0) continue;
            
            // only look at ouside values
            const Vec3i p(i,j,k);
            if (phi(p) < 0) continue;
            
            if (isAtInterface<false>(fmFlags, phi, p)) {
                // now add all non, interface neighbors
                fmFlags(p) = FlagInited;
                
                // add neighbors that are not at the interface
                for (int nb=0; nb<2*dim; nb++) {
                    const Vec3i pn(p + neighbors[nb]); // index always valid due to bnd=1                
                    if ((flags.get(pn) & obstacleType) != 0) continue;
                
                    // check neighbors of neighbor
                    if (phi(pn) > 0 && !isAtInterface<false>(fmFlags, phi, pn))
                        marchOut.addToList(pn, p);
                }            
            }
        }
    }    
    marchOut.performMarching();
    
    // set un initialized regions
    SetUninitialized (fmFlags, phi, +maxTime + 1.);    
    
=======
	
	// by default, correctOuterLayer is on
	if (correctOuterLayer) {
		// normal version, inwards march is done, now add all outside values (0..2] to list
		// note, this might move the interface a bit! but keeps a nice signed distance field...        
		FOR_IJK_BND(flags, 1) {
			if ((flags(i,j,k) & obstacleType) != 0) continue;
			const Vec3i p(i,j,k);
			
			// check nbs
			for (int nb=0; nb<2*dim; nb++) {
				const Vec3i pn(p + neighbors[nb]); // index always valid due to bnd=1                
				
				if (fmFlags(pn) != FlagInited) continue;
				if ((flags.get(pn) & obstacleType) != 0) continue;
				
				const Real nbPhi = phi(pn);
				
				// only add nodes near interface, not e.g. outer boundary vs. invalid region                
				if (nbPhi < 0 && nbPhi >= -2)
					marchOut.addToList(p, pn); 
			}
		}         
	} else {
		// alternative version, keep interface, do not distort outer cells
		// add all ouside values, but not those at the IF layer
		FOR_IJK_BND(flags, 1) {
			if ((flags(i,j,k) & obstacleType) != 0) continue;
			
			// only look at ouside values
			const Vec3i p(i,j,k);
			if (phi(p) < 0) continue;
			
			if (isAtInterface<false>(fmFlags, phi, p)) {
				// now add all non, interface neighbors
				fmFlags(p) = FlagInited;
				
				// add neighbors that are not at the interface
				for (int nb=0; nb<2*dim; nb++) {
					const Vec3i pn(p + neighbors[nb]); // index always valid due to bnd=1                
					if ((flags.get(pn) & obstacleType) != 0) continue;
				
					// check neighbors of neighbor
					if (phi(pn) > 0 && !isAtInterface<false>(fmFlags, phi, pn))
						marchOut.addToList(pn, p);
				}            
			}
		}
	}    
	marchOut.performMarching();
	
	// set un initialized regions
	SetUninitialized (fmFlags, phi, +maxTime + 1.);    
	
>>>>>>> dae4966c
}

void LevelsetGrid::initFromFlags(FlagGrid& flags, bool ignoreWalls) {
	FOR_IDX(*this) {
		if (flags.isFluid(idx) || (ignoreWalls && flags.isObstacle(idx)))
			mData[idx] = -0.5;
		else
			mData[idx] = 0.5;
	}
}

// note - the following functions are experimental, might be removed at some point NT_DEBUG
KERNEL(idx) void knGridRemapLsMask (Grid<Real>& me, Real min, Real max, Real fac) { 
	me[idx] = (clamp(me[idx], min, max) - min) * fac; 

	// now we have 0..1 range, convert to hat around 1/2
	me[idx] = me[idx] * 2.;
	if(me[idx]>1.0) me[idx] = 2. - me[idx];
}
// remap min/max range to hat function around (min+max)/2
PYTHON void remapLsMask(Grid<Real>& phi, Real min, Real max) {
	Real fac = 0.;
	if ( fabs(max-min) > VECTOR_EPSILON ) fac = 1. / (max-min);
<<<<<<< HEAD
    knGridRemapLsMask(phi, min, max, fac);
=======
	knGridRemapLsMask(phi, min, max, fac);
>>>>>>> dae4966c
}

//! run marching cubes to create a mesh for the 0-levelset
void LevelsetGrid::createMesh(Mesh& mesh) {
	assertMsg(is3D(), "Only 3D grids supported so far");
	
	mesh.clear();
		
	const Real invalidTime = invalidTimeValue();
	const Real isoValue = 1e-4;
	
	// create some temp grids
	Grid<int> edgeVX(mParent);
	Grid<int> edgeVY(mParent);
	Grid<int> edgeVZ(mParent);
	
	for(int i=0; i<mSize.x-1; i++)
	for(int j=0; j<mSize.y-1; j++)
	for(int k=0; k<mSize.z-1; k++) {
		 Real value[8] = { get(i,j,k),   get(i+1,j,k),   get(i+1,j+1,k),   get(i,j+1,k),
						   get(i,j,k+1), get(i+1,j,k+1), get(i+1,j+1,k+1), get(i,j+1,k+1) };
		
		// build lookup index, check for invalid times
		bool skip = false;
		int cubeIdx = 0;
		for (int l=0;l<8;l++) {
			value[l] *= -1;
			if (-value[l] <= invalidTime)
				skip = true;
			if (value[l] < isoValue) 
				cubeIdx |= 1<<l;
		}
		if (skip || (mcEdgeTable[cubeIdx] == 0)) continue;
		
		// where to look up if this point already exists
		int triIndices[12];
		int *eVert[12] = { &edgeVX(i,j,k),   &edgeVY(i+1,j,k),   &edgeVX(i,j+1,k),   &edgeVY(i,j,k), 
						   &edgeVX(i,j,k+1), &edgeVY(i+1,j,k+1), &edgeVX(i,j+1,k+1), &edgeVY(i,j,k+1), 
						   &edgeVZ(i,j,k),   &edgeVZ(i+1,j,k),   &edgeVZ(i+1,j+1,k), &edgeVZ(i,j+1,k) };
		
		const Vec3 pos[9] = { Vec3(i,j,k),   Vec3(i+1,j,k),   Vec3(i+1,j+1,k),   Vec3(i,j+1,k),
						Vec3(i,j,k+1), Vec3(i+1,j,k+1), Vec3(i+1,j+1,k+1), Vec3(i,j+1,k+1) };
		
		for (int e=0; e<12; e++) {
			if (mcEdgeTable[cubeIdx] & (1<<e)) {
				// vertex already calculated ?
				if (*eVert[e] == 0) {
					// interpolate edge
					const int e1 = mcEdges[e*2  ];
					const int e2 = mcEdges[e*2+1];
					const Vec3 p1 = pos[ e1  ];    // scalar field pos 1
					const Vec3 p2 = pos[ e2  ];    // scalar field pos 2
					const float valp1  = value[ e1  ];  // scalar field val 1
					const float valp2  = value[ e2  ];  // scalar field val 2
					const float mu = (isoValue - valp1) / (valp2 - valp1);

					// init isolevel vertex
					Node vertex;
					vertex.pos = p1 + (p2-p1)*mu;
					vertex.normal = getNormalized( 
										getNormal( *this, i+cubieOffsetX[e1], j+cubieOffsetY[e1], k+cubieOffsetZ[e1]) * (1.0-mu) +
										getNormal( *this, i+cubieOffsetX[e2], j+cubieOffsetY[e2], k+cubieOffsetZ[e2]) * (    mu)) ;
					
					triIndices[e] = mesh.addNode(vertex) + 1;
					
					// store vertex 
					*eVert[e] = triIndices[e];
				} else {
					// retrieve  from vert array
					triIndices[e] = *eVert[e];
				}
			}
		}
		
		// Create the triangles... 
		for(int e=0; mcTriTable[cubeIdx][e]!=-1; e+=3) {
			mesh.addTri( Triangle( triIndices[ mcTriTable[cubeIdx][e+0]] - 1,
										triIndices[ mcTriTable[cubeIdx][e+1]] - 1,
										triIndices[ mcTriTable[cubeIdx][e+2]] - 1));
		}
	}
	
	//mesh.rebuildCorners();
	//mesh.rebuildLookup();
}


} //namespace<|MERGE_RESOLUTION|>--- conflicted
+++ resolved
@@ -86,19 +86,6 @@
 				 data(i  ,j  ,k+1) - data(i  ,j  ,k-1) );
 }
 
-// helper function to compute normal
-inline Vec3 getNormal(const Grid<Real>& data, int i, int j, int k) {
-    if (i > data.getSizeX()-2) i= data.getSizeX()-2;
-    if (j > data.getSizeY()-2) j= data.getSizeY()-2;
-    if (k > data.getSizeZ()-2) k= data.getSizeZ()-2;
-    if (i < 1) i = 1;
-    if (j < 1) j = 1;
-    if (k < 1) k = 1;
-    return Vec3( data(i+1,j  ,k  ) - data(i-1,j  ,k  ) ,
-                 data(i  ,j+1,k  ) - data(i  ,j-1,k  ) ,
-                 data(i  ,j  ,k+1) - data(i  ,j  ,k-1) );
-}
-
 //************************************************************************
 // Levelset class def
 
@@ -129,53 +116,6 @@
 		, Grid<Real>* normSpeed )
 {
 	const int dim = (is3D() ? 3 : 2);
-<<<<<<< HEAD
-    
-    Grid<int> fmFlags(mParent);
-    LevelsetGrid& phi = *this;
-
-    FastMarch<FmHeapEntryIn,  -1> marchIn (flags, fmFlags, phi, maxTime, NULL, NULL);
-    
-    // march inside
-    InitFmIn (flags, fmFlags, phi, ignoreWalls, obstacleType);
-    
-    FOR_IJK_BND(flags, 1) {
-        if (fmFlags(i,j,k) == FlagInited) continue;
-        if ((flags(i,j,k) & obstacleType) != 0) continue;
-        const Vec3i p(i,j,k);
-                
-        if(isAtInterface<true>(fmFlags, phi, p)) {
-            // set value
-            fmFlags(p) = FlagInited;
-            
-            // add neighbors that are not at the interface
-            for (int nb=0; nb<2*dim; nb++) {
-                const Vec3i pn(p + neighbors[nb]); // index always valid due to bnd=1                
-                if ((flags.get(pn) & obstacleType) != 0) continue;
-                
-                // check neighbors of neighbor
-                if (phi(pn) < 0 && !isAtInterface<true>(fmFlags, phi, pn)) {
-                    marchIn.addToList(pn, p); 
-                }
-            }            
-        }
-    }
-    marchIn.performMarching();     
-    // done with inwards marching
-   
-	// now march out...    
-    
-    // set un initialized regions
-    SetUninitialized (fmFlags, phi, -maxTime - 1.); 
-
-    InitFmOut (flags, fmFlags, phi, ignoreWalls, obstacleType);
-    
-    FastMarch<FmHeapEntryOut, +1> marchOut(flags, fmFlags, phi, maxTime, velTransport, normSpeed);
-
-	// NT_DEBUG
-	if(normSpeed && velTransport) {
-        FOR_IJK_BND(flags, 1) {
-=======
 	
 	Grid<int> fmFlags(mParent);
 	LevelsetGrid& phi = *this;
@@ -221,68 +161,11 @@
 	// NT_DEBUG
 	if(normSpeed && velTransport) {
 		FOR_IJK_BND(flags, 1) {
->>>>>>> dae4966c
 			Vec3 vel  = velTransport->getCentered(i,j,k);
 			Vec3 norm = getNormal(phi, i,j,k);  normalize(norm);
 			(*normSpeed)(i,j,k) = dot( norm , vel );
 		}
 	}
-<<<<<<< HEAD
-    
-    // by default, correctOuterLayer is on
-    if (correctOuterLayer) {
-        // normal version, inwards march is done, now add all outside values (0..2] to list
-        // note, this might move the interface a bit! but keeps a nice signed distance field...        
-        FOR_IJK_BND(flags, 1) {
-            if ((flags(i,j,k) & obstacleType) != 0) continue;
-            const Vec3i p(i,j,k);
-            
-            // check nbs
-            for (int nb=0; nb<2*dim; nb++) {
-                const Vec3i pn(p + neighbors[nb]); // index always valid due to bnd=1                
-                
-                if (fmFlags(pn) != FlagInited) continue;
-                if ((flags.get(pn) & obstacleType) != 0) continue;
-                
-                const Real nbPhi = phi(pn);
-                
-                // only add nodes near interface, not e.g. outer boundary vs. invalid region                
-                if (nbPhi < 0 && nbPhi >= -2)
-                    marchOut.addToList(p, pn); 
-            }
-        }         
-    } else {
-        // alternative version, keep interface, do not distort outer cells
-        // add all ouside values, but not those at the IF layer
-        FOR_IJK_BND(flags, 1) {
-            if ((flags(i,j,k) & obstacleType) != 0) continue;
-            
-            // only look at ouside values
-            const Vec3i p(i,j,k);
-            if (phi(p) < 0) continue;
-            
-            if (isAtInterface<false>(fmFlags, phi, p)) {
-                // now add all non, interface neighbors
-                fmFlags(p) = FlagInited;
-                
-                // add neighbors that are not at the interface
-                for (int nb=0; nb<2*dim; nb++) {
-                    const Vec3i pn(p + neighbors[nb]); // index always valid due to bnd=1                
-                    if ((flags.get(pn) & obstacleType) != 0) continue;
-                
-                    // check neighbors of neighbor
-                    if (phi(pn) > 0 && !isAtInterface<false>(fmFlags, phi, pn))
-                        marchOut.addToList(pn, p);
-                }            
-            }
-        }
-    }    
-    marchOut.performMarching();
-    
-    // set un initialized regions
-    SetUninitialized (fmFlags, phi, +maxTime + 1.);    
-    
-=======
 	
 	// by default, correctOuterLayer is on
 	if (correctOuterLayer) {
@@ -336,8 +219,6 @@
 	
 	// set un initialized regions
 	SetUninitialized (fmFlags, phi, +maxTime + 1.);    
-	
->>>>>>> dae4966c
 }
 
 void LevelsetGrid::initFromFlags(FlagGrid& flags, bool ignoreWalls) {
@@ -361,11 +242,7 @@
 PYTHON void remapLsMask(Grid<Real>& phi, Real min, Real max) {
 	Real fac = 0.;
 	if ( fabs(max-min) > VECTOR_EPSILON ) fac = 1. / (max-min);
-<<<<<<< HEAD
-    knGridRemapLsMask(phi, min, max, fac);
-=======
 	knGridRemapLsMask(phi, min, max, fac);
->>>>>>> dae4966c
 }
 
 //! run marching cubes to create a mesh for the 0-levelset
