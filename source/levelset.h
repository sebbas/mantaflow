--- conflicted
+++ resolved
@@ -22,24 +22,6 @@
 //! Special function for levelsets
 PYTHON class LevelsetGrid : public Grid<Real> {
 public:
-<<<<<<< HEAD
-    PYTHON LevelsetGrid(FluidSolver* parent, bool show = true);
-    
-    //! reconstruct the levelset using fast marching
-    PYTHON void reinitMarching(FlagGrid& flags, Real maxTime=4.0, 
-			MACGrid* velTransport=NULL, bool ignoreWalls=false, bool correctOuterLayer=true, 
-			int obstacleType = FlagGrid::TypeObstacle, Grid<Real>* scalarTransport = NULL );
-    //! create a triangle mesh from the levelset isosurface
-    PYTHON void createMesh(Mesh& mesh);
-    
-    //! union with another levelset
-    PYTHON void join(const LevelsetGrid& o);
-    
-    //! initialize levelset from flags (+/- 0.5 heaviside)
-    PYTHON void initFromFlags(FlagGrid& flags, bool ignoreWalls=false);
-    
-    static Real invalidTimeValue();
-=======
 	PYTHON LevelsetGrid(FluidSolver* parent, bool show = true);
 	
 	//! reconstruct the levelset using fast marching
@@ -56,7 +38,6 @@
 	PYTHON void initFromFlags(FlagGrid& flags, bool ignoreWalls=false);
 	
 	static Real invalidTimeValue();
->>>>>>> dae4966c
 };
 
 } //namespace
