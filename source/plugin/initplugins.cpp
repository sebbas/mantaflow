/******************************************************************************
 *
 * MantaFlow fluid solver framework
 * Copyright 2011 Tobias Pfaff, Nils Thuerey 
 *
 * This program is free software, distributed under the terms of the
 * GNU General Public License (GPL) 
 * http://www.gnu.org/licenses
 *
 * Tools to setup fields and inflows
 *
 ******************************************************************************/

#include "vectorbase.h"
#include "shapes.h"
#include "commonkernels.h"
#include "particle.h"
#include "noisefield.h"
#include "simpleimage.h"
<<<<<<< HEAD
=======
#include "mesh.h"
>>>>>>> 19b59ccb

using namespace std;

namespace Manta {
	
//! Apply noise to grid
KERNEL 
void KnApplyNoise(FlagGrid& flags, Grid<Real>& density, WaveletNoiseField& noise, Grid<Real>& sdf, Real scale, Real sigma) 
{
	if (!flags.isFluid(i,j,k) || sdf(i,j,k) > sigma) return;
	Real factor = clamp(1.0-0.5/sigma * (sdf(i,j,k)+sigma), 0.0, 1.0);
	
	Real target = noise.evaluate(Vec3(i,j,k)) * scale * factor;
	if (density(i,j,k) < target)
		density(i,j,k) = target;
}

//! Init noise-modulated density inside shape
PYTHON void densityInflow(FlagGrid& flags, Grid<Real>& density, WaveletNoiseField& noise, Shape* shape, Real scale=1.0, Real sigma=0)
{
	Grid<Real> sdf = shape->computeLevelset();
	KnApplyNoise(flags, density, noise, sdf, scale, sigma);
}

//! sample noise field and set pdata with its values (for convenience, scale the noise values)
KERNEL(pts) template<class T>
void knSetPdataNoise(BasicParticleSystem& parts, ParticleDataImpl<T>& pdata, WaveletNoiseField& noise, Real scale) {
	pdata[idx] = noise.evaluate( parts.getPos(idx) ) * scale;
}
KERNEL(pts) template<class T>
void knSetPdataNoiseVec(BasicParticleSystem& parts, ParticleDataImpl<T>& pdata, WaveletNoiseField& noise, Real scale) {
	pdata[idx] = noise.evaluateVec( parts.getPos(idx) ) * scale;
}
PYTHON void setNoisePdata    (BasicParticleSystem& parts, ParticleDataImpl<Real>& pd, WaveletNoiseField& noise, Real scale=1.) { knSetPdataNoise<Real>(parts, pd,noise,scale); }
PYTHON void setNoisePdataVec3(BasicParticleSystem& parts, ParticleDataImpl<Vec3>& pd, WaveletNoiseField& noise, Real scale=1.) { knSetPdataNoiseVec<Vec3>(parts, pd,noise,scale); }
PYTHON void setNoisePdataInt (BasicParticleSystem& parts, ParticleDataImpl<int >& pd, WaveletNoiseField& noise, Real scale=1.) { knSetPdataNoise<int> (parts, pd,noise,scale); }

//! SDF gradient from obstacle flags
PYTHON Grid<Vec3> obstacleGradient(FlagGrid& flags) {
	LevelsetGrid levelset(flags.getParent(),false);
	Grid<Vec3> gradient(flags.getParent());
	
	// rebuild obstacle levelset
	FOR_IDX(levelset) {
		levelset[idx] = flags.isObstacle(idx) ? -0.5 : 0.5;
	}
	levelset.reinitMarching(flags, 6.0, 0, true, false, FlagGrid::TypeReserved);
	
	// build levelset gradient
	GradientOp(gradient, levelset);
	
	FOR_IDX(levelset) {
		Vec3 grad = gradient[idx];
		Real s = normalize(grad);
		if (s <= 0.1 || levelset[idx] >= 0) 
			grad=Vec3(0.);        
		gradient[idx] = grad * levelset[idx];
	}
	
	return gradient;
}

PYTHON LevelsetGrid obstacleLevelset(FlagGrid& flags) {
   LevelsetGrid levelset(flags.getParent(),false);
	Grid<Vec3> gradient(flags.getParent());

	// rebuild obstacle levelset
	FOR_IDX(levelset) {
		levelset[idx] = flags.isObstacle(idx) ? -0.5 : 0.5;
	}
	levelset.reinitMarching(flags, 6.0, 0, true, false, FlagGrid::TypeReserved);

	return levelset;
}    

<<<<<<< HEAD
=======

//*****************************************************************************
// blender init functions 

KERNEL 
void KnApplyEmission(FlagGrid& flags, Grid<Real>& density, Grid<Real>& emission, bool isAbsolute) 
{
	if (!flags.isFluid(i,j,k) || emission(i,j,k) == 0.) return;
	if (isAbsolute)
		density(i,j,k) = emission(i,j,k);
	else
		density(i,j,k) += emission(i,j,k);
}

//! Add emission values
//isAbsolute: whether to add emission values to existing, or replace
PYTHON void applyEmission(FlagGrid& flags, Grid<Real>& density, Grid<Real>& emission, bool isAbsolute) {
	KnApplyEmission(flags, density, emission, isAbsolute);
}

// blender init functions for meshes

KERNEL 
void KnApplyDensity(FlagGrid& flags, Grid<Real>& density, Grid<Real>& sdf, Real value, Real sigma) 
{
	if (!flags.isFluid(i,j,k) || sdf(i,j,k) > sigma) return;
	density(i,j,k) = value;
}
//! Init noise-modulated density inside mesh
PYTHON void densityInflowMeshNoise(FlagGrid& flags, Grid<Real>& density, WaveletNoiseField& noise, Mesh* mesh, Real scale=1.0, Real sigma=0)
{
	LevelsetGrid sdf(density.getParent(), false);
	mesh->computeLevelset(sdf, 1.);
	KnApplyNoise(flags, density, noise, sdf, scale, sigma);
}

//! Init constant density inside mesh
PYTHON void densityInflowMesh(FlagGrid& flags, Grid<Real>& density, Mesh* mesh, Real value=1., Real cutoff = 7, Real sigma=0)
{
	LevelsetGrid sdf(density.getParent(), false);
	mesh->computeLevelset(sdf, 2., cutoff);
	KnApplyDensity(flags, density, sdf, value, sigma);
}


//*****************************************************************************

>>>>>>> 19b59ccb
//! check for symmetry , optionally enfore by copying
PYTHON void checkSymmetry( Grid<Real>& a, Grid<Real>* err=NULL, bool symmetrize=false, int axis=0, int bound=0)
{
	const int c  = axis; 
	const int s = a.getSize()[c];
	FOR_IJK(a) { 
		Vec3i idx(i,j,k), mdx(i,j,k);
		mdx[c] = s-1-idx[c];
		if( bound>0 && ((!a.isInBounds(idx,bound)) || (!a.isInBounds(mdx,bound))) ) continue;

		if(err) (*err)(idx) = fabs( (double)(a(idx) - a(mdx) ) ); 
		if(symmetrize && (idx[c]<s/2)) {
			a(idx) = a(mdx);
		}
	}
}
//! check for symmetry , mac grid version
PYTHON void checkSymmetryVec3( Grid<Vec3>& a, Grid<Real>* err=NULL, bool symmetrize=false , int axis=0, 
								int bound=0, int disable=0)
{
	if(err) err->setConst(0.);

	// each dimension is measured separately for flexibility (could be combined)
	const int c  = axis;
	const int o1 = (c+1)%3;
	const int o2 = (c+2)%3;

	// x
	if(! (disable&1) ) {
		const int s = a.getSize()[c]+1; 
		FOR_IJK(a) { 
			Vec3i idx(i,j,k), mdx(i,j,k);
			mdx[c] = s-1-idx[c]; 
			if(mdx[c] >= a.getSize()[c]) continue; 
			if( bound>0 && ((!a.isInBounds(idx,bound)) || (!a.isInBounds(mdx,bound))) ) continue;

			// special case: center "line" of values , should be zero!
			if(mdx[c] == idx[c] ) {
				if(err) (*err)(idx) += fabs( (double)( a(idx)[c] ) ); 
				if(symmetrize) a(idx)[c] = 0.;
				continue; 
			}

			// note - the a(mdx) component needs to be inverted here!
			if(err) (*err)(idx) += fabs( (double)( a(idx)[c]- (a(mdx)[c]*-1.) ) ); 
			if(symmetrize && (idx[c]<s/2)) {
				a(idx)[c] = a(mdx)[c] * -1.;
			}
		}
	}

	// y
	if(! (disable&2) ) {
		const int s = a.getSize()[c];
		FOR_IJK(a) { 
			Vec3i idx(i,j,k), mdx(i,j,k);
			mdx[c] = s-1-idx[c]; 
			if( bound>0 && ((!a.isInBounds(idx,bound)) || (!a.isInBounds(mdx,bound))) ) continue;

			if(err) (*err)(idx) += fabs( (double)( a(idx)[o1]-a(mdx)[o1] ) ); 
			if(symmetrize && (idx[c]<s/2)) {
				a(idx)[o1] = a(mdx)[o1];
			}
		}
	} 

	// z
	if(! (disable&4) ) {
		const int s = a.getSize()[c];
		FOR_IJK(a) { 
			Vec3i idx(i,j,k), mdx(i,j,k);
			mdx[c] = s-1-idx[c]; 
			if( bound>0 && ((!a.isInBounds(idx,bound)) || (!a.isInBounds(mdx,bound))) ) continue;

			if(err) (*err)(idx) += fabs( (double)( a(idx)[o2]-a(mdx)[o2] ) ); 
			if(symmetrize && (idx[c]<s/2)) {
				a(idx)[o2] = a(mdx)[o2];
			}
		}
	} 

}


//! project data onto a plane, and write ppm
PYTHON void projectPpmOut( Grid<Real>& val, string name, int axis=2, Real scale=1.)
{
	const int c  = axis; 
	const int o1 = (c+1)%3;
	const int o2 = (c+2)%3;

	SimpleImage img;
	img.init( val.getSize()[o1],  val.getSize()[o2] );
	Real s = 1. / (Real)val.getSize()[c];

	FOR_IJK(val) { 
		Vec3i idx(i,j,k); 
		//if(idx[c]==val.getSize()[c]/2) img( idx[o1], idx[o2] ) = val(idx); 
		img( idx[o1], idx[o2] ) += s * val(idx);
	}
	img.mapRange( 1./scale );
	img.writePpm( name );
}

KERNEL 
void KnPrecompLight(Grid<Real>& density, Grid<Real>& L, Vec3 light = Vec3(1,1,1) )
{
	Vec3 n = getGradient( density, i,j,k ) * -1.; 
	normalize(n);

	Real d = dot( light, n );
	L(i,j,k) = d;
}

// simple shading with pre-computed gradient
static inline void shadeCell(Vec3& dst, int shadeMode, Real src, Real light, int depthPos, Real depthInv) 
{	
	switch(shadeMode) {

	case 1: {
		// surfaces
		Vec3 ambient = Vec3(0.1,0.1,0.1);
		Vec3 diffuse = Vec3(0.9,0.9,0.9); 
		Real alpha = src; 

		// different color for depth?
		diffuse[0] *= ((Real)depthPos * depthInv) * 0.7 + 0.3;
		diffuse[1] *= ((Real)depthPos * depthInv) * 0.7 + 0.3;

		Vec3 col = ambient + diffuse * light; 

		//img( 0+i, j ) = (1.-alpha) * img( 0+i, j ) + alpha * col;
		dst = (1.-alpha) * dst + alpha * col;
		} break;

	default: {
		// volumetrics / smoke
		dst += depthInv * Vec3(src,src,src);
		} break;

	}
}

//! output shaded (all 3 axes at once for 3D)
//! shading modes: 0 smoke, 1 surfaces
PYTHON void projectPpmFull( Grid<Real>& val, string name, int shadeMode=0, Real scale=1.)
{
	Vec3i s  = val.getSize();
	Vec3  si = Vec3( 1. / (Real)s[0], 1. / (Real)s[1], 1. / (Real)s[2] );

	SimpleImage img;
	int imgSx = s[0];
	if(val.is3D()) imgSx += s[2]+s[0]; // mult views in 3D
	img.init( imgSx, std::max(s[0], std::max( s[1],s[2])) );

	// precompute lighting
	Grid<Real> L(val);
	KnPrecompLight( val, L , Vec3(1,1,1) );

	FOR_IJK(val) { 
		Vec3i idx(i,j,k);
		// img( 0+i, j ) += si[2] * val(idx); // averaging
		shadeCell( img( 0+i, j ) , shadeMode, val(idx), L(idx), k, si[2]);
	}

	if( val.is3D() ) {

	FOR_IJK(val) { 
		Vec3i idx(i,j,k);
		//img( s[0]+k, j ) += si[0] * val(idx);
		shadeCell( img( s[0]+k, j ) , shadeMode, val(idx), L(idx), i, si[0]);
	}

	FOR_IJK(val) { 
		Vec3i idx(i,j,k);
		//img( s[0]+s[2]+i, k ) += si[1] * val(idx);
		shadeCell( img( s[0]+s[2]+i, k ) , shadeMode, val(idx), L(idx), j, si[1]);
	}

	} // 3d

	img.mapRange( 1./scale );
	img.writePpm( name );
}

// helper functions for pdata operator tests

//! init some test particles at the origin
PYTHON void addTestParts( BasicParticleSystem& parts, int num)
{
	for(int i=0; i<num; ++i)
		parts.addBuffered( Vec3(0,0,0) );

	parts.doCompress();
	parts.insertBufferedParticles();
}

// calculate the difference between two pdata fields (note - slow!, not parallelized)
PYTHON Real pdataMaxDiff ( ParticleDataBase* a, ParticleDataBase* b )
{    
	double maxVal = 0.;
	//debMsg(" PD "<< a->getType()<<"  as"<<a->getSizeSlow()<<"  bs"<<b->getSizeSlow() , 1);
	assertMsg(a->getType()     == b->getType()    , "pdataMaxDiff problem - different pdata types!");
	assertMsg(a->getSizeSlow() == b->getSizeSlow(), "pdataMaxDiff problem - different pdata sizes!");
	
	if (a->getType() & ParticleDataBase::TypeReal) 
	{
		ParticleDataImpl<Real>& av = *dynamic_cast<ParticleDataImpl<Real>*>(a);
		ParticleDataImpl<Real>& bv = *dynamic_cast<ParticleDataImpl<Real>*>(b);
		FOR_PARTS(av) {
			maxVal = std::max(maxVal, (double)fabs( av[idx]-bv[idx] ));
		}
	} else if (a->getType() & ParticleDataBase::TypeInt) 
	{
		ParticleDataImpl<int>& av = *dynamic_cast<ParticleDataImpl<int>*>(a);
		ParticleDataImpl<int>& bv = *dynamic_cast<ParticleDataImpl<int>*>(b);
		FOR_PARTS(av) {
			maxVal = std::max(maxVal, (double)fabs( (double)av[idx]-bv[idx] ));
		}
	} else if (a->getType() & ParticleDataBase::TypeVec3) {
		ParticleDataImpl<Vec3>& av = *dynamic_cast<ParticleDataImpl<Vec3>*>(a);
		ParticleDataImpl<Vec3>& bv = *dynamic_cast<ParticleDataImpl<Vec3>*>(b);
		FOR_PARTS(av) {
			double d = 0.;
			for(int c=0; c<3; ++c) { 
				d += fabs( (double)av[idx][c] - (double)bv[idx][c] );
			}
			maxVal = std::max(maxVal, d );
		}
	} else {
		errMsg("pdataMaxDiff: Grid Type is not supported (only Real, Vec3, int)");    
	}

	return maxVal;
}

} // namespace
<|MERGE_RESOLUTION|>--- conflicted
+++ resolved
@@ -17,10 +17,7 @@
 #include "particle.h"
 #include "noisefield.h"
 #include "simpleimage.h"
-<<<<<<< HEAD
-=======
 #include "mesh.h"
->>>>>>> 19b59ccb
 
 using namespace std;
 
@@ -96,8 +93,6 @@
 	return levelset;
 }    
 
-<<<<<<< HEAD
-=======
 
 //*****************************************************************************
 // blender init functions 
@@ -145,7 +140,6 @@
 
 //*****************************************************************************
 
->>>>>>> 19b59ccb
 //! check for symmetry , optionally enfore by copying
 PYTHON void checkSymmetry( Grid<Real>& a, Grid<Real>* err=NULL, bool symmetrize=false, int axis=0, int bound=0)
 {
