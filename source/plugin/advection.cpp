--- conflicted
+++ resolved
@@ -22,15 +22,9 @@
 
 static inline bool isNotFluid(FlagGrid& flags, int i, int j, int k)
 {
-<<<<<<< HEAD
-    if ( flags.isFluid(i,j,k)   ) return false;
-    if ( flags.isFluid(i-1,j,k) ) return false; 
-    if ( flags.isFluid(i,j-1,k) ) return false; 
-=======
 	if ( flags.isFluid(i,j,k)   ) return false;
 	if ( flags.isFluid(i-1,j,k) ) return false; 
 	if ( flags.isFluid(i,j-1,k) ) return false; 
->>>>>>> dae4966c
 	if ( flags.is3D() ) {
 		if ( flags.isFluid(i,j,k-1) ) return false;
 	}
@@ -61,37 +55,10 @@
 	return true;
 }
 
-static inline bool isNotFluidMAC(FlagGrid& flags, int i, int j, int k)
-{
-    if ( flags.isFluid(i,j,k)   ) return false;
-	return true;
-}
-
 //! Semi-Lagrange interpolation kernel for MAC grids
 KERNEL(bnd=1)
 void SemiLagrangeMAC(FlagGrid& flags, MACGrid& vel, MACGrid& dst, MACGrid& src, Real dt) 
 {
-<<<<<<< HEAD
-    if (flags.isObstacle(i,j,k)) {
-        dst(i,j,k) = 0;
-        return;
-    }
-    if ( isNotFluidMAC(flags,i,j,k) ) {
-        dst(i,j,k) = src(i,j,k);
-        return;
-    }
-    
-    // get currect velocity at MAC position
-    // no need to shift xpos etc. as lookup field is also shifted
-    Vec3 xpos = Vec3(i+0.5f,j+0.5f,k+0.5f) - vel.getAtMACX(i,j,k) * dt;
-    Real vx = src.getInterpolatedComponent<0>(xpos);
-    Vec3 ypos = Vec3(i+0.5f,j+0.5f,k+0.5f) - vel.getAtMACY(i,j,k) * dt;
-    Real vy = src.getInterpolatedComponent<1>(ypos);
-    Vec3 zpos = Vec3(i+0.5f,j+0.5f,k+0.5f) - vel.getAtMACZ(i,j,k) * dt;
-    Real vz = src.getInterpolatedComponent<2>(zpos);
-    
-    dst(i,j,k) = Vec3(vx,vy,vz);
-=======
 	if (flags.isObstacle(i,j,k)) {
 		dst(i,j,k) = 0;
 		return;
@@ -111,31 +78,11 @@
 	Real vz = src.getInterpolatedComponent<2>(zpos);
 	
 	dst(i,j,k) = Vec3(vx,vy,vz);
->>>>>>> dae4966c
 }
 
 //! Kernel: Correct based on forward and backward SL steps (for both centered & mac grids)
 KERNEL(idx) template<class T> 
 void MacCormackCorrect(FlagGrid& flags, Grid<T>& dst, Grid<T>& old, Grid<T>& fwd,  Grid<T>& bwd, 
-<<<<<<< HEAD
-                       Real strength, bool isLevelSet, bool isMAC=false )
-{
-	// note, replacement for isNotFluidMAC and isNotFluid
-	bool skip = false;
-    if (!flags.isFluid(idx                   ) )     skip = true;
-	if(!isMAC) {
-    if (!flags.isFluid(idx-flags.getStrideX()) )     skip = true; 
-    if (!flags.isFluid(idx-flags.getStrideY()) )     skip = true; 
-	if ( flags.is3D() ) {
-    	if (!flags.isFluid(idx-flags.getStrideY()) ) skip = true;
-	} }
-    if ( skip ) {
-        dst[idx] = isLevelSet ? fwd[idx] : (T)0.0;
-        return;
-    }
-    
-    // note, strenth of correction can be modified here
-=======
 					   Real strength, bool isLevelSet, bool isMAC=false )
 {
 	// note, replacement for isNotFluidMAC and isNotFluid
@@ -154,7 +101,6 @@
 	}
 	
 	// note, strenth of correction can be modified here
->>>>>>> dae4966c
 	dst[idx] = fwd[idx] + strength * 0.5 * (old[idx] - bwd[idx]);
 }
 
@@ -221,93 +167,6 @@
 	return clamp(dst, minv, maxv);    
 }
 
-<<<<<<< HEAD
-    
-//! Helper function for clamping non-mac grids
-template<class T>
-inline T doClampComponent(const Vec3i& upperClamp, Grid<T>& orig, T dst, const Vec3i& posFwd) {
-    // clamp forward lookup to grid
-    const int i0 = clamp(posFwd.x, 0, upperClamp.x-1);
-    const int j0 = clamp(posFwd.y, 0, upperClamp.y-1);
-    const int k0 = clamp(posFwd.z, 0, (orig.is3D() ? (upperClamp.z-1) : 1) );
-    const int i1 = i0+1, j1 = j0+1, k1= (orig.is3D() ? (k0+1) : k0);
-    
-    if (!orig.isInBounds(Vec3i(i0,j0,k0),1)) {
-	return dst;
-    }
-
-        // find min/max around fwd pos
-        T minv = orig(i0,j0,k0), maxv = minv;
-        getMinMax(minv, maxv, orig(i1,j0,k0));
-        getMinMax(minv, maxv, orig(i0,j1,k0));
-        getMinMax(minv, maxv, orig(i1,j1,k0));
-        getMinMax(minv, maxv, orig(i0,j0,k1));
-        getMinMax(minv, maxv, orig(i1,j0,k1));
-        getMinMax(minv, maxv, orig(i0,j1,k1));
-        getMinMax(minv, maxv, orig(i1,j1,k1)); 
-        
-        // write clamped value
-        return clamp(dst, minv, maxv);
-}
-    
-//! Helper function for clamping MAC grids
-template<int c> 
-inline Real doClampComponentMAC(const Vec3i& upperClamp, MACGrid& orig, Real dst, const Vec3i& posFwd) {
-    // clamp forward lookup to grid
-    const int i0 = clamp(posFwd.x, 0, upperClamp.x-1);
-    const int j0 = clamp(posFwd.y, 0, upperClamp.y-1);
-    const int k0 = clamp(posFwd.z, 0, (orig.is3D() ? (upperClamp.z-1) : 1) );
-    const int i1 = i0+1, j1 = j0+1, k1= (orig.is3D() ? (k0+1) : k0);
-    if (!orig.isInBounds(Vec3i(i0,j0,k0),1)) 
-        return dst;
-    
-    // find min/max around fwd pos
-    Real minv = orig(i0,j0,k0)[c], maxv = minv;
-    getMinMax(minv, maxv, orig(i1,j0,k0)[c]);
-    getMinMax(minv, maxv, orig(i0,j1,k0)[c]);
-    getMinMax(minv, maxv, orig(i1,j1,k0)[c]);
-    getMinMax(minv, maxv, orig(i0,j0,k1)[c]);
-    getMinMax(minv, maxv, orig(i1,j0,k1)[c]);
-    getMinMax(minv, maxv, orig(i0,j1,k1)[c]);
-    getMinMax(minv, maxv, orig(i1,j1,k1)[c]);
-    
-    return clamp(dst, minv, maxv);    
-}
-
-//! Kernel: Clamp obtained value to min/max in source area, and reset values that point out of grid or into boundaries
-//          (note - MAC grids are handled below)
-KERNEL(bnd=1) template<class T>
-void MacCormackClamp(FlagGrid& flags, MACGrid& vel, Grid<T>& dst, Grid<T>& orig, Grid<T>& fwd, Real dt)
-{
-    if (flags.isObstacle(i,j,k))
-        return;
-    if ( isNotFluid(flags,i,j,k) ) {
-        dst(i,j,k) = fwd(i,j,k);
-        return;
-    }
-
-    T     dval       = dst(i,j,k);
-    Vec3i upperClamp = flags.getSize() - 1;
-    
-    // lookup forward/backward
-    Vec3i posFwd = toVec3i( Vec3(i,j,k) - vel.getCentered(i,j,k) * dt );
-    Vec3i posBwd = toVec3i( Vec3(i,j,k) + vel.getCentered(i,j,k) * dt );
-    
-    dval = doClampComponent<T>(upperClamp, orig, dval, posFwd );
-    
-    // test if lookups point out of grid or into obstacle
-    if (posFwd.x < 0 || posFwd.y < 0 || posFwd.z < 0 ||
-        posBwd.x < 0 || posBwd.y < 0 || posBwd.z < 0 ||
-        posFwd.x > upperClamp.x || posFwd.y > upperClamp.y || ((posFwd.z > upperClamp.z)&&flags.is3D()) ||
-        posBwd.x > upperClamp.x || posBwd.y > upperClamp.y || ((posBwd.z > upperClamp.z)&&flags.is3D()) ||
-        flags.isObstacle(posFwd) || flags.isObstacle(posBwd) ) 
-    {        
-        dval = fwd(i,j,k);
-    }
-    dst(i,j,k) = dval;
-}
-
-=======
 //! Kernel: Clamp obtained value to min/max in source area, and reset values that point out of grid or into boundaries
 //          (note - MAC grids are handled below)
 KERNEL(bnd=1) template<class T>
@@ -341,46 +200,10 @@
 	dst(i,j,k) = dval;
 }
 
->>>>>>> dae4966c
 //! Kernel: same as MacCormackClamp above, but specialized version for MAC grids
 KERNEL(bnd=1) 
 void MacCormackClampMAC (FlagGrid& flags, MACGrid& vel, MACGrid& dst, MACGrid& orig, MACGrid& fwd, Real dt)
 {
-<<<<<<< HEAD
-    if (flags.isObstacle(i,j,k))
-        return;
-    if ( isNotFluidMAC(flags,i,j,k) ) {
-        dst(i,j,k) = fwd(i,j,k);
-        return;
-    }
-    
-    Vec3  pos(i,j,k);
-    Vec3  dval       = dst(i,j,k);
-    Vec3i upperClamp = flags.getSize() - 1;
-    
-    // get total fwd lookup
-    Vec3i posFwd = toVec3i( Vec3(i,j,k) - vel.getCentered(i,j,k) * dt );
-    Vec3i posBwd = toVec3i( Vec3(i,j,k) + vel.getCentered(i,j,k) * dt );
-    
-    // clamp individual components
-    dval.x = doClampComponentMAC<0>(upperClamp, orig, dval.x, toVec3i( pos - vel.getAtMACX(i,j,k) * dt) );
-    dval.y = doClampComponentMAC<1>(upperClamp, orig, dval.y, toVec3i( pos - vel.getAtMACY(i,j,k) * dt) );
-    dval.z = doClampComponentMAC<2>(upperClamp, orig, dval.z, toVec3i( pos - vel.getAtMACZ(i,j,k) * dt) );
-    
-    // test if lookups point out of grid or into obstacle
-    if (posFwd.x < 0 || posFwd.y < 0 || posFwd.z < 0 ||
-        posBwd.x < 0 || posBwd.y < 0 || posBwd.z < 0 ||
-        posFwd.x > upperClamp.x || posFwd.y > upperClamp.y || ((posFwd.z > upperClamp.z)&&flags.is3D()) ||
-        posBwd.x > upperClamp.x || posBwd.y > upperClamp.y || ((posBwd.z > upperClamp.z)&&flags.is3D()) 
-        //|| flags.isObstacle(posFwd) || flags.isObstacle(posBwd)  // note - this unfortunately introduces asymmetry... TODO update
-		) 
-    {        
-        dval = fwd(i,j,k);
-    }
- 
-    // writeback
-    dst(i,j,k) = dval;
-=======
 	if (flags.isObstacle(i,j,k))
 		return;
 	if ( isNotFluidMAC(flags,i,j,k) ) {
@@ -414,7 +237,6 @@
  
 	// writeback
 	dst(i,j,k) = dval;
->>>>>>> dae4966c
 }
 
 //! template function for performing SL advection
@@ -452,32 +274,6 @@
 //! template function for performing SL advection: specialized version for MAC grids
 template<> 
 void fnAdvectSemiLagrange<MACGrid>(FluidSolver* parent, FlagGrid& flags, MACGrid& vel, MACGrid& orig, int order, Real strength) {
-<<<<<<< HEAD
-    Real dt = parent->getDt();
-    
-    // forward step
-    MACGrid fwd(parent);    
-    SemiLagrangeMAC (flags, vel, fwd, orig, dt);
-    
-    if (order == 1) {
-        orig.swap(fwd);
-    }
-    else if (order == 2) { // MacCormack
-        MACGrid bwd(parent);
-        MACGrid newGrid(parent);
-        
-        // bwd <- backwards step
-        SemiLagrangeMAC (flags, vel, bwd, fwd, -dt);
-        
-        // newGrid <- compute correction
-        MacCormackCorrect<Vec3> (flags, newGrid, orig, fwd, bwd, strength, false, true);
-        
-        // clamp values
-        MacCormackClampMAC (flags, vel, newGrid, orig, fwd, dt);
-        
-        orig.swap(newGrid);
-    }
-=======
 	Real dt = parent->getDt();
 	
 	// forward step
@@ -502,16 +298,11 @@
 		
 		orig.swap(newGrid);
 	}
->>>>>>> dae4966c
 }
 
 //! Perform semi-lagrangian advection of target Real- or Vec3 grid
 PYTHON void advectSemiLagrange (FlagGrid* flags, MACGrid* vel, GridBase* grid, 
-<<<<<<< HEAD
-                           int order = 1, Real strength = 1.0)
-=======
 						   int order = 1, Real strength = 1.0)
->>>>>>> dae4966c
 {    
 	assertMsg(order==1 || order==2, "AdvectSemiLagrange: Only order 1 (regular SL) and 2 (MacCormack) supported");
 	
