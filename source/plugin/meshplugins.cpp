--- conflicted
+++ resolved
@@ -34,39 +34,6 @@
 //! Mesh smoothing 
 /*! see Desbrun 99 "Implicit fairing of of irregular meshes using diffusion and curvature flow"*/
 PYTHON void smoothMesh(Mesh& mesh, Real strength, int steps = 1, Real minLength=1e-5) {
-<<<<<<< HEAD
-    const Real dt = parent->getDt();
-    const Real str = min(dt * strength, (Real)1); 
-	mesh.rebuildQuickCheck(); 
-    
-    // calculate original mesh volume
-    Vec3 origCM;
-    Real origVolume = mesh.computeCenterOfMass(origCM);
-    
-    // temp vertices
-    const int numCorners = mesh.numTris() * 3;
-    const int numNodes= mesh.numNodes();            
-    vector<Vec3> temp(numNodes);
-    vector<bool> visited(numNodes);
-    
-    for (int s = 0; s<steps; s++) {
-        // reset markers
-        for(size_t i=0; i<visited.size(); i++) visited[i] = false;
-        
-        for (int c = 0; c < numCorners; c++) {
-            const int node = mesh.corners(c).node;
-            if (visited[node]) continue;
-            
-            const Vec3 pos = mesh.nodes(node).pos;
-            Vec3 dx(_0);
-            Real totalLen = 0;
-                
-            // rotate around vertex
-            set<int>& ring = mesh.get1Ring(node).nodes;
-            for(set<int>::iterator it=ring.begin(); it!=ring.end(); it++) {
-                Vec3 edge = mesh.nodes(*it).pos - pos;
-                Real len = norm(edge);
-=======
 	const Real dt = mesh.getParent()->getDt();
 	const Real str = min(dt * strength, (Real)1);
 	mesh.rebuildQuickCheck(); 
@@ -98,7 +65,6 @@
 			for(set<int>::iterator it=ring.begin(); it!=ring.end(); it++) {
 				Vec3 edge = mesh.nodes(*it).pos - pos;
 				Real len = norm(edge);
->>>>>>> dae4966c
 
 				if (len > minLength) {
 					dx += edge * (_1/len);
@@ -140,13 +106,8 @@
 //! Subdivide and edgecollapse to guarantee mesh with edgelengths between
 //! min/maxLength and an angle below minAngle
 PYTHON void subdivideMesh(Mesh& mesh, Real minAngle, Real minLength, Real maxLength, bool cutTubes = false) {
-<<<<<<< HEAD
-    // gather some statistics
-    int edgeSubdivs = 0, edgeCollsAngle = 0, edgeCollsLen = 0, edgeKill = 0;
-=======
 	// gather some statistics
 	int edgeSubdivs = 0, edgeCollsAngle = 0, edgeCollsLen = 0, edgeKill = 0;
->>>>>>> dae4966c
 	mesh.rebuildQuickCheck(); 
 
 	vector<int> deletedNodes;
