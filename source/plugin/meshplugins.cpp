/******************************************************************************
 *
 * MantaFlow fluid solver framework
 * Copyright 2011 Tobias Pfaff, Nils Thuerey 
 *
 * This program is free software, distributed under the terms of the
 * GNU General Public License (GPL) 
 * http://www.gnu.org/licenses
 *
 * Smoothing etc. for meshes
 *
 ******************************************************************************/

/******************************************************************************/
// Copyright note:
//
// These functions (C) Chris Wojtan
// Long-term goal is to unify with his split&merge codebase
//
/******************************************************************************/

#include <queue>
#include <algorithm>
#include "mesh.h"
#include "kernel.h"
#include "edgecollapse.h"
#include <mesh.h>
#include <stack>

using namespace std;

namespace Manta { 

//! Mesh smoothing 
/*! see Desbrun 99 "Implicit fairing of of irregular meshes using diffusion and curvature flow"*/
PYTHON void smoothMesh(Mesh& mesh, Real strength, int steps = 1, Real minLength=1e-5) {
<<<<<<< HEAD
    const Real dt = parent->getDt();
    const Real str = min(dt * strength, (Real)1); 
	mesh.rebuildQuickCheck(); 
=======
    const Real dt = mesh.getParent()->getDt();
    const Real str = min(dt * strength, (Real)1);
>>>>>>> df3ea11c
    
    // calculate original mesh volume
    Vec3 origCM;
    Real origVolume = mesh.computeCenterOfMass(origCM);
    
    // temp vertices
    const int numCorners = mesh.numTris() * 3;
    const int numNodes= mesh.numNodes();            
    vector<Vec3> temp(numNodes);
    vector<bool> visited(numNodes);
    
    for (int s = 0; s<steps; s++) {
        // reset markers
        for(size_t i=0; i<visited.size(); i++) visited[i] = false;
        
        for (int c = 0; c < numCorners; c++) {
            const int node = mesh.corners(c).node;
            if (visited[node]) continue;
            
            const Vec3 pos = mesh.nodes(node).pos;
            Vec3 dx(_0);
            Real totalLen = 0;
                
            // rotate around vertex
            set<int>& ring = mesh.get1Ring(node).nodes;
            for(set<int>::iterator it=ring.begin(); it!=ring.end(); it++) {
                Vec3 edge = mesh.nodes(*it).pos - pos;
                Real len = norm(edge);

                if (len > minLength) {
                    dx += edge * (_1/len);
                    totalLen += len;
                } else {
                    totalLen = _0;
                    break;
                }                
            }
            visited[node] = true;
            temp[node] = pos;            
            if (totalLen != 0)
                temp[node] += dx * (str / totalLen);
        }
        
        // copy back
        for (int n=0; n<numNodes; n++)
            if (!mesh.isNodeFixed(n))
                mesh.nodes(n).pos = temp[n];
    }
    
    // calculate new mesh volume
    Vec3 newCM;
    Real newVolume = mesh.computeCenterOfMass(newCM);
    
    // preserve volume : scale relative to CM
    Real beta;
#if defined(WIN32) || defined(_WIN32)
	beta = pow( (Real)abs(origVolume/newVolume), (Real)(1./3.) );
#else
	beta = cbrt( origVolume/newVolume );
#	endif

    for (int n=0; n<numNodes; n++)
        if (!mesh.isNodeFixed(n))
            mesh.nodes(n).pos = origCM + (mesh.nodes(n).pos - newCM) * beta;
}

//! Subdivide and edgecollapse to guarantee mesh with edgelengths between
//! min/maxLength and an angle below minAngle
PYTHON void subdivideMesh(Mesh& mesh, Real minAngle, Real minLength, Real maxLength, bool cutTubes = false) {
    // gather some statistics
    int edgeSubdivs = 0, edgeCollsAngle = 0, edgeCollsLen = 0, edgeKill = 0;
	mesh.rebuildQuickCheck(); 

    vector<int> deletedNodes;
    map<int,bool> taintedTris;
    priority_queue<pair<Real,int> > pq;
    
    //////////////////////////////////////////
    // EDGE COLLAPSE                        //
    //    - particles marked for deletation //
    //////////////////////////////////////////
    
    for (int t=0; t<mesh.numTris(); t++) {
        if(taintedTris.find(t)!=taintedTris.end())
            continue;
        
        // check if at least 2 nodes are marked for delete
        bool k[3];
        int numKill = 0;
        for (int i=0; i<3; i++) {
            k[i] = mesh.nodes(mesh.tris(t).c[i]).flags & Mesh::NfKillme;
            if (k[i]) numKill++;
        }        
        if (numKill<2) continue;
        
        if (k[0] && k[1])
            CollapseEdge(mesh, t, 2, mesh.getEdge(t,0), mesh.getNode(t,0), deletedNodes, taintedTris, edgeKill, cutTubes);
        else if (k[1] && k[2])
            CollapseEdge(mesh, t, 0, mesh.getEdge(t,1), mesh.getNode(t,1), deletedNodes, taintedTris, edgeKill, cutTubes);
        else if (k[2] && k[0])
            CollapseEdge(mesh, t, 1, mesh.getEdge(t,2), mesh.getNode(t,2), deletedNodes, taintedTris, edgeKill, cutTubes);
    }
            
    //////////////////////////////////////////
    // EDGE COLLAPSING                      //
    //      - based on small triangle angle //
    //////////////////////////////////////////
    
    if (minAngle > 0) {
        for(int t=0; t<mesh.numTris(); t++) {
            // we only want to run through the edge list ONCE.
            // we achieve this in a method very similar to the above subdivision method.

            // if this triangle has already been deleted, ignore it
            if(taintedTris.find(t)!=taintedTris.end())
                continue;
            
            // first we find the angles of this triangle
            Vec3 e0 = mesh.getEdge(t,0), e1 = mesh.getEdge(t,1), e2 = mesh.getEdge(t,2);
            Vec3 ne0 = e0;
            Vec3 ne1 = e1;
            Vec3 ne2 = e2;
            normalize(ne0);
            normalize(ne1);
            normalize(ne2);

            //Real thisArea = sqrMag(cross(-e2,e0));
            // small angle approximation says sin(x) = arcsin(x) = x,
            // arccos(x) = pi/2 - arcsin(x),
            // cos(x) = dot(A,B),
            // so angle is approximately 1 - dot(A,B).
            Real angle[3];
            angle[0] = 1.0-dot(ne0,-ne2);
            angle[1] = 1.0-dot(ne1,-ne0);
            angle[2] = 1.0-dot(ne2,-ne1);
            Real worstAngle = angle[0];
            int which = 0;
            if(angle[1]<worstAngle) {
                worstAngle = angle[1];
                which = 1;
            }
            if(angle[2]<worstAngle) {
                worstAngle = angle[2];
                which = 2;
            }

            // then we see if the angle is too small
            if(worstAngle<minAngle) {
                Vec3 edgevect;
                Vec3 endpoint;
                switch(which) {
                case 0:
                    endpoint = mesh.getNode(t,1);
                    edgevect = e1;
                    break;
                case 1:
                    endpoint = mesh.getNode(t,2);
                    edgevect = e2;
                    break;
                case 2:
                    endpoint = mesh.getNode(t,0);
                    edgevect = e0;
                    break;
                default:
                    break;
                }

                CollapseEdge(mesh, t,which,edgevect,endpoint,deletedNodes,taintedTris, edgeCollsAngle, cutTubes);
            }
        }
    }
    
    //////////////////////
    // EDGE SUBDIVISION //
    //////////////////////

    Real maxLength2 = maxLength*maxLength;
    for (int t=0; t<mesh.numTris(); t++) {
        // first we find the maximum length edge in this triangle
        Vec3 e0 = mesh.getEdge(t,0), e1 = mesh.getEdge(t,1), e2 = mesh.getEdge(t,2);
        Real d0 = normSquare(e0);
        Real d1 = normSquare(e1);
        Real d2 = normSquare(e2);

        Real longest = max(d0,max(d1,d2));        
        if(longest > maxLength2) {
            pq.push(pair<Real,int>(longest,t));
        }
    }
    if (maxLength > 0) {        
        
        while(!pq.empty() && pq.top().first>maxLength2) {
            // we only want to run through the edge list ONCE
            // and we want to subdivide the original edges before we subdivide any newer, shorter edges,
            // so whenever we subdivide, we add the 2 new triangles on the end of the SurfaceTri vector
            // and mark the original subdivided triangles for deletion.
            //  when we are done subdividing, we delete the obsolete triangles
        
            int triA = pq.top().second;
            pq.pop();

            if(taintedTris.find(triA)!=taintedTris.end())
                continue;

            // first we find the maximum length edge in this triangle
            Vec3 e0 = mesh.getEdge(triA,0), e1 = mesh.getEdge(triA,1), e2 = mesh.getEdge(triA,2);
            Real d0 = normSquare(e0);
            Real d1 = normSquare(e1);
            Real d2 = normSquare(e2);

            Vec3 edgevect;
            Vec3 endpoint;
            int which;
            if(d0>d1) {
                if(d0>d2) {
                    edgevect = e0;
                    endpoint = mesh.getNode(triA, 0);;
                    which = 2;  // 2 opposite of edge 0-1
                } else {
                    edgevect = e2;
                    endpoint = mesh.getNode(triA, 2);
                    which = 1;  // 1 opposite of edge 2-0
                }
            } else {
                if(d1>d2) {
                    edgevect = e1;
                    endpoint = mesh.getNode(triA, 1);
                    which = 0;  // 0 opposite of edge 1-2
                } else {
                    edgevect = e2;
                    endpoint = mesh.getNode(triA, 2);
                    which = 1;  // 1 opposite of edge 2-0
                }
            }
            // This edge is too long, so we split it in the middle

            //         *
            //        / \.
            //       /C0 \.
            //      /     \.
            //     /       \.
            //    /    B    \.
            //   /           \.
            //  /C1        C2 \.
            // *---------------*
            //  \C2        C1 /
            //   \           /
            //    \    A    /
            //     \       /
            //      \     /
            //       \C0 /
            //        \ /
            //         *
            //
            //      BECOMES
            //
            //         *
            //        /|\.
            //       / | \.
            //      /C0|C0\.
            //     /   |   \.
            //    / B1 | B2 \.
            //   /     |     \.
            //  /C1  C2|C1 C2 \.
            // *-------*-------*
            //  \C2  C1|C2  C1/
            //   \     |     /
            //    \ A2 | A1 /
            //     \   |   /
            //      \C0|C0/
            //       \ | /
            //        \|/
            //         *
    
            int triB = -1; bool haveB = false;
            Corner ca_old[3],cb_old[3];
            ca_old[0] = mesh.corners(triA, which);
            ca_old[1] = mesh.corners(ca_old[0].next);
            ca_old[2] = mesh.corners(ca_old[0].prev);
            if (ca_old[0].opposite>=0) {
                cb_old[0] = mesh.corners(ca_old[0].opposite);
                cb_old[1] = mesh.corners(cb_old[0].next);
                cb_old[2] = mesh.corners(cb_old[0].prev);
                triB = cb_old[0].tri;
                haveB = true;
            } 
            //else throw Error("nonmanifold");
            
            // subdivide in the middle of the edge and create new triangles
            Node newNode;
            newNode.flags = 0;
            
            newNode.pos = endpoint + 0.5*edgevect; // fallback: linear average            
            // default: use butterfly
            if (haveB)
                newNode.pos = ModifiedButterflySubdivision(mesh, ca_old[0], cb_old[0], newNode.pos);

            // find indices of two points of 'which'-edge
            // merge flags
            int P0 = ca_old[1].node;
            int P1 = ca_old[2].node;
            newNode.flags = mesh.nodes(P0).flags | mesh.nodes(P1).flags;
            
            Real len0 = norm(mesh.nodes(P0).pos - newNode.pos);
            Real len1 = norm(mesh.nodes(P1).pos - newNode.pos);
            
            // remove P0/P1 1-ring connection
            mesh.get1Ring(P0).nodes.erase(P1);
            mesh.get1Ring(P1).nodes.erase(P0);
            mesh.get1Ring(P0).tris.erase(triA);
            mesh.get1Ring(P1).tris.erase(triA);
            mesh.get1Ring(ca_old[0].node).tris.erase(triA);
            if (haveB) {
                mesh.get1Ring(P0).tris.erase(triB);
                mesh.get1Ring(P1).tris.erase(triB);
                mesh.get1Ring(cb_old[0].node).tris.erase(triB);
            }
            
            // init channel properties for new node
            for(int i=0; i<mesh.numNodeChannels(); i++) {
                mesh.nodeChannel(i)->addInterpol(P0, P1, len0/(len0+len1));
            }
            
            // write to array
            mesh.addTri(Triangle(ca_old[0].node, ca_old[1].node, mesh.numNodes()));
            mesh.addTri(Triangle(ca_old[0].node, mesh.numNodes(), ca_old[2].node));
            if (haveB) {
                mesh.addTri(Triangle(cb_old[0].node, cb_old[1].node, mesh.numNodes()));
                mesh.addTri(Triangle(cb_old[0].node, mesh.numNodes(), cb_old[2].node));
            }
            mesh.addNode(newNode);
            
            const int nt = haveB ? 4 : 2;
            int triA1 = mesh.numTris()-nt;
            int triA2 = mesh.numTris()-nt+1;            
            int triB1=0, triB2=0;
            if (haveB) {
                triB1 = mesh.numTris()-nt+2;
                triB2 = mesh.numTris()-nt+3;
            }
            mesh.tris(triA1).flags = mesh.tris(triA).flags;
            mesh.tris(triA2).flags = mesh.tris(triA).flags;
            mesh.tris(triB1).flags = mesh.tris(triB).flags;
            mesh.tris(triB2).flags = mesh.tris(triB).flags;
            
            // connect new triangles to outside triangles,
            // and connect outside triangles to these new ones
            for (int c=0; c<3; c++) mesh.addCorner(Corner(triA1,mesh.tris(triA1).c[c]));
            for (int c=0; c<3; c++) mesh.addCorner(Corner(triA2,mesh.tris(triA2).c[c]));
            if (haveB) {
                for (int c=0; c<3; c++) mesh.addCorner(Corner(triB1,mesh.tris(triB1).c[c]));
                for (int c=0; c<3; c++) mesh.addCorner(Corner(triB2,mesh.tris(triB2).c[c]));            
            }
            
            int baseIdx = 3*(mesh.numTris()-nt);
            Corner* cBase = &mesh.corners(baseIdx);
            
            // set next/prev
            for (int t=0; t<nt; t++)
                for (int c=0; c<3; c++) {
                    cBase[t*3+c].next = baseIdx+t*3+((c+1)%3);
                    cBase[t*3+c].prev = baseIdx+t*3+((c+2)%3);                        
                }
                
            // set opposites
            // A1
            cBase[0].opposite = haveB ? (baseIdx+9) : -1;
            cBase[1].opposite = baseIdx+5;
            cBase[2].opposite = -1;
            if (ca_old[2].opposite>=0) {
                cBase[2].opposite = ca_old[2].opposite;
                mesh.corners(cBase[2].opposite).opposite = baseIdx+2;
            }
            // A2
            cBase[3].opposite = haveB ? (baseIdx+6) : -1;
            cBase[4].opposite = -1;
            if (ca_old[1].opposite>=0) {
                cBase[4].opposite = ca_old[1].opposite;
                mesh.corners(cBase[4].opposite).opposite = baseIdx+4;
            }
            cBase[5].opposite = baseIdx+1;
            if (haveB) {
                // B1
                cBase[6].opposite = baseIdx+3;
                cBase[7].opposite = baseIdx+11;
                cBase[8].opposite = -1;
                if (cb_old[2].opposite>=0) {
                    cBase[8].opposite = cb_old[2].opposite;
                    mesh.corners(cBase[8].opposite).opposite = baseIdx+8;
                }
                // B2
                cBase[9].opposite = baseIdx+0;
                cBase[10].opposite = -1;
                if (cb_old[1].opposite>=0) {
                    cBase[10].opposite = cb_old[1].opposite;
                    mesh.corners(cBase[10].opposite).opposite = baseIdx+10;
                }
                cBase[11].opposite = baseIdx+7;
            }
            
            ////////////////////
            // mark the two original triangles for deletion
            taintedTris[triA] = true;
            mesh.removeTriFromLookup(triA);
            if (haveB) {
                taintedTris[triB] = true;
                mesh.removeTriFromLookup(triB);
            }
            
            Real areaA1 = mesh.getFaceArea(triA1), areaA2 = mesh.getFaceArea(triA2);
            Real areaB1=0, areaB2=0;
            if (haveB) {
                areaB1 = mesh.getFaceArea(triB1);
                areaB2 = mesh.getFaceArea(triB2);                
            }
            
            // add channel props for new triangles
            for(int i=0; i<mesh.numTriChannels(); i++) {                
                mesh.triChannel(i)->addSplit(triA, areaA1/(areaA1+areaA2));
                mesh.triChannel(i)->addSplit(triA, areaA2/(areaA1+areaA2));
                if (haveB) {
                    mesh.triChannel(i)->addSplit(triB, areaB1/(areaB1+areaB2));
                    mesh.triChannel(i)->addSplit(triB, areaB2/(areaB1+areaB2));
                }
            }
            
            // add the four new triangles to the prority queue
            for(int i=mesh.numTris()-nt; i<mesh.numTris(); i++) {
                // find the maximum length edge in this triangle
                Vec3 ne0 = mesh.getEdge(i, 0), ne1 = mesh.getEdge(i, 1), ne2 = mesh.getEdge(i, 2);                
                Real nd0 = normSquare(ne0);
                Real nd1 = normSquare(ne1);
                Real nd2 = normSquare(ne2);
                Real longest = max(nd0,max(nd1,nd2));
                //longest = (int)(longest * 1e2) / 1e2; // HACK: truncate
                pq.push(pair<Real,int>(longest,i));                
            }
            edgeSubdivs++;            
        }
    }
    
    //////////////////////////////////////////
    // EDGE COLLAPSING                      //
    //      - based on short edge length    //
    //////////////////////////////////////////
    if (minLength > 0) {
        const Real minLength2 = minLength*minLength;
        for(int t=0; t<mesh.numTris(); t++) {
            // we only want to run through the edge list ONCE.
            // we achieve this in a method very similar to the above subdivision method.

            // NOTE:
            // priority queue does not work so great in the edge collapse case,
            // because collapsing one triangle affects the edge lengths 
            // of many neighbor triangles,
            // and we do not update their maximum edge length in the queue.

            // if this triangle has already been deleted, ignore it
            //if(taintedTris[t])
            //  continue;

            if(taintedTris.find(t)!=taintedTris.end())
                continue;
            
            // first we find the minimum length edge in this triangle
            Vec3 e0 = mesh.getEdge(t,0), e1 = mesh.getEdge(t,1), e2 = mesh.getEdge(t,2);
            Real d0 = normSquare(e0);
            Real d1 = normSquare(e1);
            Real d2 = normSquare(e2);

            Vec3 edgevect;
            Vec3 endpoint;
            Real dist2;
            int which;
            if(d0<d1) {
                if(d0<d2) {
                    dist2 = d0;
                    edgevect = e0;
                    endpoint = mesh.getNode(t,0);
                    which = 2;  // 2 opposite of edge 0-1
                } else {
                    dist2 = d2;
                    edgevect = e2;
                    endpoint =  mesh.getNode(t,2);
                    which = 1;  // 1 opposite of edge 2-0
                }
            } else {
                if(d1<d2) {
                    dist2 = d1;
                    edgevect = e1;
                    endpoint =  mesh.getNode(t,1);
                    which = 0;  // 0 opposite of edge 1-2
                } else {
                    dist2 = d2;
                    edgevect = e2;
                    endpoint =  mesh.getNode(t,2);
                    which = 1;  // 1 opposite of edge 2-0
                }
            }
            // then we see if the min length edge is too short
            if(dist2<minLength2) {
                CollapseEdge(mesh, t,which,edgevect,endpoint, deletedNodes,taintedTris, edgeCollsLen, cutTubes);
            }
        }
    }
    // cleanup nodes and triangles marked for deletion
    
    //  we run backwards through the deleted array, 
    //  replacing triangles with ones from the back
    //          (this avoids the potential problem of overwriting a triangle
    //              with a to-be-deleted triangle)    
    std::map<int,bool>::reverse_iterator tti = taintedTris.rbegin();
    for(;tti!=taintedTris.rend(); tti++)
        mesh.removeTri(tti->first);
    
    mesh.removeNodes(deletedNodes);
    cout << "Surface subdivision finished with " << mesh.numNodes() << " surface nodes and " << mesh.numTris();
    cout << " surface triangles, edgeSubdivs:" << edgeSubdivs << ", edgeCollapses: " << edgeCollsLen;
    cout << " + " << edgeCollsAngle << " + " << edgeKill << endl;
    //mesh.sanityCheck();
    
}
    
PYTHON void killSmallComponents(Mesh& mesh, int elements = 10) {
    const int num = mesh.numTris();
    vector<int> comp(num);
    vector<int> numEl;
    vector<int> deletedNodes;
    vector<bool> isNodeDel(mesh.numNodes());
    map<int,bool> taintedTris;
    // enumerate components
    int cur=0;
    for (int i=0; i<num; i++) {
        if (comp[i]==0) {
            cur++;
            comp[i] = cur;
            
            stack<int> stack;
            stack.push(i);
            int cnt = 1;
            while(!stack.empty()) {
                int tri = stack.top();
                stack.pop();
                for (int c=0; c<3; c++) {
                    int op = mesh.corners(tri,c).opposite;
                    if (op < 0) continue;
                    int ntri = mesh.corners(op).tri;
                    if (comp[ntri]==0) {
                        comp[ntri] = cur;
                        stack.push(ntri);
                        cnt++;
                    }
                }
            }
            numEl.push_back(cnt);
        }
    }
    // kill small components
    for (int j=0; j<num; j++) {
        if (numEl[comp[j]-1] < elements) {
            taintedTris[j] = true;
            for (int c=0; c<3; c++) {
                int n=mesh.tris(j).c[c];
                if (!isNodeDel[n]) {
                    isNodeDel[n] = true;
                    deletedNodes.push_back(n);
                }
            }
        }
    }
    
    std::map<int,bool>::reverse_iterator tti = taintedTris.rbegin();
    for(;tti!=taintedTris.rend(); tti++)
        mesh.removeTri(tti->first);
    
    mesh.removeNodes(deletedNodes);
    
    if (!taintedTris.empty())
        cout << "Killed small components : " << deletedNodes.size() << " nodes, " << taintedTris.size() << " tris deleted." << endl;
}
   
    
} //namespace
<|MERGE_RESOLUTION|>--- conflicted
+++ resolved
@@ -34,14 +34,9 @@
 //! Mesh smoothing 
 /*! see Desbrun 99 "Implicit fairing of of irregular meshes using diffusion and curvature flow"*/
 PYTHON void smoothMesh(Mesh& mesh, Real strength, int steps = 1, Real minLength=1e-5) {
-<<<<<<< HEAD
-    const Real dt = parent->getDt();
-    const Real str = min(dt * strength, (Real)1); 
-	mesh.rebuildQuickCheck(); 
-=======
     const Real dt = mesh.getParent()->getDt();
     const Real str = min(dt * strength, (Real)1);
->>>>>>> df3ea11c
+    mesh.rebuildQuickCheck(); 
     
     // calculate original mesh volume
     Vec3 origCM;
