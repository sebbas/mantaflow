/******************************************************************************
 *
 * MantaFlow fluid solver framework
 * Copyright 2011 Tobias Pfaff, Nils Thuerey 
 *
 * This program is free software, distributed under the terms of the
 * GNU General Public License (GPL) 
 * http://www.gnu.org/licenses
 *
 * Meshes
 *
 * note: this is only a temporary solution, details are bound to change
 *        long term goal is integration with Split&Merge code by Wojtan et al.
 * 
 ******************************************************************************/

#include "mesh.h"
#include "integrator.h"
#include "fileio.h"
#include "kernel.h"
#include "shapes.h"

using namespace std;
namespace Manta {

Mesh::Mesh(FluidSolver* parent) : PbClass(parent) {  
}

Mesh::~Mesh() {
}

Mesh* Mesh::clone() {
	Mesh* nm = new Mesh(mParent);
	*nm = *this;
	nm->setName(getName());
	return nm;
}

Real Mesh::computeCenterOfMass(Vec3& cm) const {
	
	// use double precision for summation, otherwise too much error accumulation
	double vol=0;
	Vector3D<double> cmd(0.0);
	for(size_t tri=0; tri < mTris.size(); tri++) {
		Vector3D<double> p1(toVec3d(getNode(tri,0)));
		Vector3D<double> p2(toVec3d(getNode(tri,1)));
		Vector3D<double> p3(toVec3d(getNode(tri,2)));
		
		double cvol = dot(cross(p1,p2),p3) / 6.0;        
		cmd += (p1+p2+p3) * (cvol/3.0);
		vol += cvol;
	}
	if (vol != 0.0) cmd /= vol;    
	
	cm = toVec3(cmd);     
	return (Real) vol;
}

void Mesh::clear() {
	mNodes.clear();
	mTris.clear();
	mCorners.clear();    
	m1RingLookup.clear();
	for(size_t i=0; i<mNodeChannels.size(); i++)
		mNodeChannels[i]->resize(0);
	for(size_t i=0; i<mTriChannels.size(); i++)
		mTriChannels[i]->resize(0);
}

Mesh& Mesh::operator=(const Mesh& o) {
	// wipe current data
	clear();
	if (mNodeChannels.size() != o.mNodeChannels.size() ||
		mTriChannels.size() != o.mTriChannels.size())
		errMsg("can't copy mesh, channels not identical");
	mNodeChannels.clear();
	mTriChannels.clear();
	
	// copy corner, nodes, tris
	mCorners = o.mCorners;
	mNodes = o.mNodes;
	mTris = o.mTris;
	m1RingLookup = o.m1RingLookup;
	
	// copy channels
	for(size_t i=0; i<mNodeChannels.size(); i++)
		mNodeChannels[i] = o.mNodeChannels[i];
	for(size_t i=0; i<o.mTriChannels.size(); i++)
		mTriChannels[i] = o.mTriChannels[i];
	
	return *this;
}

void Mesh::load(string name, bool append) {
	if (name.find_last_of('.') == string::npos)
		errMsg("file '" + name + "' does not have an extension");
	string ext = name.substr(name.find_last_of('.'));
	if (ext == ".gz") // assume bobj gz
		readBobjFile(name, this, append);
	else if (ext == ".obj")
		readObjFile(name, this, append);
	else
		errMsg("file '" + name +"' filetype not supported");
<<<<<<< HEAD

	// dont always rebuild...
	//rebuildCorners();
	//rebuildLookup();
=======
turn off?	 also for fromShape?
	rebuildCorners();
	rebuildLookup();
>>>>>>> 2696ac9b
}

void Mesh::save(string name) {
	if (name.find_last_of('.') == string::npos)
		errMsg("file '" + name + "' does not have an extension");
	string ext = name.substr(name.find_last_of('.'));
	if (ext == ".obj")
		writeObjFile(name, this);
	else if (ext == ".gz")
		writeBobjFile(name, this);
	else
		errMsg("file '" + name +"' filetype not supported");
}

void Mesh::fromShape(Shape& shape, bool append) {
	if (!append)
		clear();
	shape.generateMesh(this);
}

void Mesh::resizeTris(int numTris) {
	mTris .resize(numTris );
	rebuildChannels();
}
void Mesh::resizeNodes(int numNodes) {
	mNodes.resize(numNodes);
	rebuildChannels();
}

//! do a quick check whether a rebuild is necessary, and if yes do rebuild
void Mesh::rebuildQuickCheck() {
	if(mCorners.size() != 3*mTris.size())
		rebuildCorners();
	if(m1RingLookup.size() != mNodes.size())
		rebuildLookup();
}

void Mesh::rebuildCorners(int from, int to) {
	mCorners.resize(3*mTris.size());
	if (to < 0) to = mTris.size();        
	
	// fill in basic info
	for (int tri=from; tri<to; tri++) {
		for (int c=0; c<3; c++) {            
			const int idx = tri*3+c;
			mCorners[idx].tri = tri;
			mCorners[idx].node = mTris[tri].c[c];
			mCorners[idx].next = 3*tri+((c+1)%3);
			mCorners[idx].prev = 3*tri+((c+2)%3);
			mCorners[idx].opposite = -1;
		}
	}
	
	// set opposite info
	int maxc = to*3;
	for (int c=from*3; c<maxc; c++) {  
		int next = mCorners[mCorners[c].next].node;
		int prev = mCorners[mCorners[c].prev].node;
		
		// find corner with same next/prev nodes
		for (int c2=c+1; c2<maxc; c2++) {
			int next2 = mCorners[mCorners[c2].next].node;
			if (next2 != next && next2 != prev) continue;
			int prev2 = mCorners[mCorners[c2].prev].node;
			if (prev2 != next && prev2 != prev) continue;
			
			// found
			mCorners[c].opposite = c2;
			mCorners[c2].opposite = c;
			break;
		}
		if (mCorners[c].opposite < 0) {
			// didn't find opposite
			errMsg("can't rebuild corners, index without an opposite");
		}
	}    
	
	rebuildChannels();
}

void Mesh::rebuildLookup(int from, int to) {
	if (from==0 && to<0) m1RingLookup.clear();
	m1RingLookup.resize(mNodes.size());
	if (to<0) to = mTris.size();
	from *=3; to *= 3;
	for (int i=from; i< to; i++) {
		const int node = mCorners[i].node;
		m1RingLookup[node].nodes.insert(mCorners[mCorners[i].next].node);
		m1RingLookup[node].nodes.insert(mCorners[mCorners[i].prev].node);
		m1RingLookup[node].tris.insert(mCorners[i].tri);
	}
}

void Mesh::rebuildChannels() {
	for(size_t i=0; i<mTriChannels.size(); i++)
		mTriChannels[i]->resize(mTris.size());
	for(size_t i=0; i<mNodeChannels.size(); i++)
		mNodeChannels[i]->resize(mNodes.size());   
}

KERNEL(pts) returns(vector<Vec3> u(size))
vector<Vec3> KnAdvectMeshInGrid(vector<Node>& nodes, const FlagGrid& flags, const MACGrid& vel, const Real dt) {
	if (nodes[idx].flags & Mesh::NfFixed) 
		u[idx] = _0;
	else if (!flags.isInBounds(nodes[idx].pos,1)) 
		u[idx] = _0;
	else 
		u[idx] = vel.getInterpolated(nodes[idx].pos) * dt;
}

// advection plugin
void Mesh::advectInGrid(FlagGrid& flaggrid, MACGrid& vel, int integrationMode) {
	KnAdvectMeshInGrid kernel(mNodes, flaggrid, vel, getParent()->getDt());
	integratePointSet( kernel, integrationMode);    
}

void Mesh::scale(Vec3 s) {
	for (size_t i=0; i<mNodes.size(); i++)
		mNodes[i].pos *= s;
}

void Mesh::offset(Vec3 o) {
	for (size_t i=0; i<mNodes.size(); i++)
		mNodes[i].pos += o;
}

void Mesh::removeTri(int tri) {
	// delete triangles by overwriting them with elements from the end of the array.
	if(tri!=(int)mTris.size()-1) {
		// if this is the last element, and it is marked for deletion,
		// don't waste cycles transfering data to itself,
		// and DEFINITELY don't transfer .opposite data to other, untainted triangles.

		// old corners hold indices on the end of the corners array
		// new corners holds indices in the new spot in the middle of the array
		Corner* oldcorners[3];
		Corner* newcorners[3];
		int oldtri = mTris.size()-1;
		for (int c=0; c<3; c++) {
			oldcorners[c] = &corners(oldtri,c);
			newcorners[c] = &corners(tri, c);
		}
		
		// move the position of the triangle
		mTris[tri] = mTris[oldtri];
		
		// 1) update c.node, c.opposite (c.next and c.prev should be fine as they are)
		for (int c=0; c<3; c++) {
			newcorners[c]->node = mTris[tri].c[c];
			newcorners[c]->opposite = oldcorners[c]->opposite;
		}
		
		//  2) c.opposite.opposite = c
		for (int c=0; c<3; c++) {
			if (newcorners[c]->opposite>=0)
				mCorners[newcorners[c]->opposite].opposite = 3*tri+c;        
		}
		
		// update tri lookup
		for (int c=0; c<3; c++) {
			int node = mTris[tri].c[c];
			m1RingLookup[node].tris.erase(oldtri);
			m1RingLookup[node].tris.insert(tri);
		}
	} 

	// transfer tri props
	for(size_t p=0; p < mTriChannels.size(); p++)
		mTriChannels[p]->remove(tri);
	
	// pop the triangle and corners out of the vector
	mTris.pop_back();
	mCorners.resize(mTris.size()*3);
}

void Mesh::removeNodes(const vector<int>& deletedNodes) {
	// After we delete the nodes that are marked for removal,
	// the size of mNodes will be the current size - the size of the deleted array.
	// We are going to move the elements at the end of the array
	// (everything with an index >= newsize)
	// to the deleted spots.
	// We have to map all references to the last few nodes to their new locations.
	int newsize = (int)(mNodes.size() - deletedNodes.size());
	
	vector<int> new_index (deletedNodes.size());
	int di,ni;
	for(ni=0; ni<(int)new_index.size(); ni++)
		new_index[ni] = 0;
	for(di=0; di<(int)deletedNodes.size(); di++) {
		if(deletedNodes[di] >= newsize)
			new_index[deletedNodes[di]-newsize] = -1;   // tag this node as invalid
	}
	for(di=0,ni=0; ni<(int)new_index.size(); ni++,di++) {
		// we need to find a valid node to move
		// we marked invalid nodes in the earlier loop with a (-1),
		// so pick anything but those
		while(ni<(int)new_index.size() && new_index[ni]==-1)
			ni++;

		if(ni>=(int)new_index.size())
			break;

		// next we need to find a valid spot to move the node to.
		// we iterate through deleted[] until we find a valid spot
		while(di<(int)new_index.size() && deletedNodes[di]>=newsize)
			di++;

		// now we assign the valid node to the valid spot
		new_index[ni] = deletedNodes[di];
	}
	
	// Now we have a map of valid indices.
	// we move node[newsize+i] to location new_index[i].
	// We ignore the nodes with a -1 index, because they should not be moved.
	for(int i=0; i<(int)new_index.size(); i++) {
		if(new_index[i]!=-1)
			mNodes[ new_index[i] ] = mNodes[ newsize+i ];
	}
	mNodes.resize(newsize);
	
	// handle vertex properties
	for (size_t i=0; i<mNodeChannels.size(); i++)
		mNodeChannels[i]->renumber(new_index, newsize);
		
	// finally, we reconnect everything that used to point to this vertex.
	for(size_t tri=0, n=0; tri<mTris.size(); tri++) {
		for (int c=0; c<3; c++,n++) {
			if (mCorners[n].node >= newsize) {
				int newindex = new_index[mCorners[n].node - newsize];
				mCorners[n].node = newindex;
				mTris[mCorners[n].tri].c[c] = newindex;
			}
		}
	}    
	
	// renumber 1-ring
	for(int i=0; i<(int)new_index.size(); i++) {
		if(new_index[i]!=-1) {
			m1RingLookup[new_index[i]].nodes.swap(m1RingLookup[newsize+i].nodes);
			m1RingLookup[new_index[i]].tris.swap(m1RingLookup[newsize+i].tris);
		}
	}    
	m1RingLookup.resize(newsize);
	vector<int> reStack(new_index.size());
	for(int i=0; i<newsize; i++) {
		set<int>& cs = m1RingLookup[i].nodes;
		int reNum = 0;
		// find all nodes > newsize
		set<int>::reverse_iterator itend = cs.rend();
		for (set<int>::reverse_iterator it = cs.rbegin(); it != itend; ++it) {
			if (*it < newsize) break;
			reStack[reNum++] = *it;
		}
		// kill them and insert shifted values
		if (reNum > 0) {
			cs.erase(cs.find(reStack[reNum-1]), cs.end());        
			for (int j=0; j<reNum; j++) {
				cs.insert(new_index[reStack[j]-newsize]);
#ifdef DEBUG
				 if (new_index[reStack[j]-newsize] == -1)
					errMsg("invalid node present in 1-ring set");
#endif
			}
		}
	}
}

void Mesh::mergeNode(int node, int delnode) {
	set<int>& ring = m1RingLookup[delnode].nodes;
	for(set<int>::iterator it = ring.begin(); it != ring.end(); ++it) {
		m1RingLookup[*it].nodes.erase(delnode);
		if (*it != node) {
			m1RingLookup[*it].nodes.insert(node);
			m1RingLookup[node].nodes.insert(*it);
		}
	}
	set<int>& ringt = m1RingLookup[delnode].tris;
	for(set<int>::iterator it = ringt.begin(); it != ringt.end(); ++it) {
		const int t = *it;
		for (int c=0; c<3; c++) {
			if (mCorners[3*t+c].node == delnode) {
				mCorners[3*t+c].node = node;
				mTris[t].c[c] = node;
			}
		}
		m1RingLookup[node].tris.insert(t);
	}
	for(size_t i=0; i<mNodeChannels.size(); i++) { 
		// weight is fixed to 1/2 for now
		mNodeChannels[i]->mergeWith(node, delnode, 0.5);
	}
}

void Mesh::removeTriFromLookup(int tri) {
	for(int c=0; c<3; c++) {
		int node = mTris[tri].c[c];
		m1RingLookup[node].tris.erase(tri);
	}
}

void Mesh::addCorner(Corner a) {
	mCorners.push_back(a);    
}

int Mesh::addTri(Triangle a) {
	mTris.push_back(a);
	for (int c=0;c<3;c++) {
		int node = a.c[c];
		int nextnode = a.c[(c+1)%3];
		if ((int)m1RingLookup.size() <= node) m1RingLookup.resize(node+1);
		if ((int)m1RingLookup.size() <= nextnode) m1RingLookup.resize(nextnode+1);
		m1RingLookup[node].nodes.insert(nextnode);
		m1RingLookup[nextnode].nodes.insert(node);
		m1RingLookup[node].tris.insert(mTris.size()-1);
	}
	return mTris.size()-1;
}

int Mesh::addNode(Node a) {
	mNodes.push_back(a);
	if (m1RingLookup.size() < mNodes.size())
		m1RingLookup.resize(mNodes.size());
	return mNodes.size()-1;
}

void Mesh::computeVertexNormals() {
	for (size_t i=0; i<mNodes.size(); i++) {
		mNodes[i].normal = 0.0;
	}
	for (size_t t=0; t<mTris.size(); t++) {
		Vec3 p0 = getNode(t,0), p1 = getNode(t,1), p2 = getNode(t,2);        
		Vec3 n0 = p0-p1, n1 = p1-p2, n2 = p2-p0;
		Real l0 = normSquare(n0), l1 = normSquare(n1), l2 = normSquare(n2);
		
		Vec3 nm = cross(n0,n1);
		
		mNodes[mTris[t].c[0]].normal += nm * (1.0 / (l0*l2));
		mNodes[mTris[t].c[1]].normal += nm * (1.0 / (l0*l1));
		mNodes[mTris[t].c[2]].normal += nm * (1.0 / (l1*l2));
	}
	for (size_t i=0; i<mNodes.size(); i++) {
		normalize(mNodes[i].normal);
	}
}

void Mesh::fastNodeLookupRebuild(int corner) {    
	int node = mCorners[corner].node;
	m1RingLookup[node].nodes.clear();
	m1RingLookup[node].tris.clear();
	int start = mCorners[corner].prev;
	int current = start;
	do {
		m1RingLookup[node].nodes.insert(mCorners[current].node);
		m1RingLookup[node].tris.insert(mCorners[current].tri);
		current = mCorners[mCorners[current].opposite].next;
		if (current < 0) 
			errMsg("Can't use fastNodeLookupRebuild on incomplete surfaces");
	} while (current != start);
}

void Mesh::sanityCheck(bool strict, vector<int>* deletedNodes, map<int,bool>* taintedTris) {
	const int nodes = numNodes(), tris = numTris(), corners = 3*tris;
	for(size_t i=0; i<mNodeChannels.size(); i++) {
		if (mNodeChannels[i]->size() != nodes)
			errMsg("Node channel size mismatch");
	}
	for(size_t i=0; i<mTriChannels.size(); i++) {
		if (mTriChannels[i]->size() != tris)
			errMsg("Tri channel size mismatch");
	}
	if ((int)m1RingLookup.size() != nodes)
		errMsg("1Ring size wrong");
	for(size_t t=0; t<mTris.size(); t++) { 
		if (taintedTris && taintedTris->find(t) != taintedTris->end()) continue;
		for (int c=0; c<3; c++) {
			int corner = t*3+c;
			int node = mTris[t].c[c];
			int next = mTris[t].c[(c+1)%3];
			int prev = mTris[t].c[(c+2)%3];            
			int rnext = mCorners[corner].next;
			int rprev = mCorners[corner].prev;
			int ro = mCorners[corner].opposite;
			if (node < 0 || node >= nodes || next < 0 || next >= nodes || prev < 0 || prev >= nodes)
				errMsg("invalid node entry");
			if (mCorners[corner].node != node || mCorners[corner].tri != (int)t)
				errMsg("invalid basic corner entry");
			if (rnext < 0 || rnext >= corners || rprev < 0 || rprev >= corners || ro >= corners)
				errMsg("invalid corner links");
			if (mCorners[rnext].node != next || mCorners[rprev].node != prev)
				errMsg("invalid corner next/prev");
			if (strict && ro < 0)
				errMsg("opposite missing");
			if (mCorners[ro].opposite != corner)
				errMsg("invalid opposite ref");
			set<int>& rnodes = m1RingLookup[node].nodes;
			set<int>& rtris = m1RingLookup[node].tris;
			if (rnodes.find(next) == rnodes.end() || rnodes.find(prev) == rnodes.end()) {
				debMsg("Tri "<< t << " " << node << " " << next << " " << prev , 1);
				for(set<int>::iterator it= rnodes.begin(); it != rnodes.end(); ++it)
					debMsg( *it , 1);
				errMsg("node missing in 1ring");
			}
			if (rtris.find(t) == rtris.end()) {
			   debMsg("Tri "<< t << " " << node , 1);
			   errMsg("tri missing in 1ring");
			}
		}
	}
	for (int n=0; n<nodes; n++) {
		bool docheck=true;
		if (deletedNodes)
			for (size_t e=0; e<deletedNodes->size(); e++)
				if ((*deletedNodes)[e] == n) docheck=false;;
		
		if (docheck) {
			set<int>& sn = m1RingLookup[n].nodes;
			set<int>& st = m1RingLookup[n].tris;
			set<int> sn2;
			
			for (set<int>::iterator it=st.begin(); it != st.end(); ++it) {
				bool found = false;
				for (int c=0; c<3; c++) {
					if (mTris[*it].c[c] == n)
						found = true;
					else
						sn2.insert(mTris[*it].c[c]);
				}            
				if (!found) {
					cout << *it << " " << n << endl;
					for (int c=0; c<3; c++) cout << mTris[*it].c[c] << endl;
					errMsg("invalid triangle in 1ring");
				}
				if (taintedTris && taintedTris->find(*it) != taintedTris->end()) {
					cout << *it << endl;
					errMsg("tainted tri still is use");
				}
			}
			if (sn.size() != sn2.size())
				errMsg("invalid nodes in 1ring");
			for (set<int>::iterator it=sn.begin(), it2=sn2.begin(); it != sn.end(); ++it,++it2) {
				if (*it != *it2) {
					cout << "Node " << n << ": " << *it << " vs " << *it2 << endl;
					errMsg("node ring mismatch");
				}
			}
		}        
	}
}


} //namespace<|MERGE_RESOLUTION|>--- conflicted
+++ resolved
@@ -101,16 +101,11 @@
 		readObjFile(name, this, append);
 	else
 		errMsg("file '" + name +"' filetype not supported");
-<<<<<<< HEAD
+
 
 	// dont always rebuild...
 	//rebuildCorners();
 	//rebuildLookup();
-=======
-turn off?	 also for fromShape?
-	rebuildCorners();
-	rebuildLookup();
->>>>>>> 2696ac9b
 }
 
 void Mesh::save(string name) {
