--- conflicted
+++ resolved
@@ -215,30 +215,6 @@
 }
 
 template<> void GridPainter<int>::updateText() {
-<<<<<<< HEAD
-    stringstream s;
-    if (mObject && (!mHide)) {
-		s << "Int Grid '" << mLocalGrid->getName() << "'" << endl;
-    }    
-    mInfo->setText(s.str().c_str());    
-}
-
-template<> void GridPainter<Real>::updateText() {
-    stringstream s;
-	
-    s << "Display Plane " << mPlane << " [" << (char)('X' + mDim) << "]" << endl << endl;
-    if (mObject) {
-        s << "Solver '" << mLocalGrid->getParent()->getName() << "'" << endl;
-        s << "Grid resolution [" << mLocalGrid->getSizeX() << ", " << mLocalGrid->getSizeY() << ", " << mLocalGrid->getSizeZ() << "]" << endl;
-        s << endl;
-    }    
-
-    if (mObject && !mHide) {
-        s << "Real Grid '" << mLocalGrid->getName() << "'" << endl;
-        s << "-> Max " << fixed << setprecision(2) << mMaxVal << "  Scale " << getScale() << endl;
-    }
-    mInfo->setText(s.str().c_str());    
-=======
 	stringstream s;
 	if (mObject && (!mHide)) {
 		s << "Int Grid '" << mLocalGrid->getName() << "'" << endl;
@@ -261,7 +237,6 @@
 		s << "-> Max " << fixed << setprecision(2) << mMaxVal << "  Scale " << getScale() << endl;
 	}
 	mInfo->setText(s.str().c_str());    
->>>>>>> dae4966c
 }
 
 template<> void GridPainter<Vec3>::updateText() {
@@ -355,21 +330,6 @@
 
 // Paint gridlines
 template<> void GridPainter<int>::paint() {
-<<<<<<< HEAD
-     if (!mObject || mHide || mPlane <0 || mPlane >= mLocalGrid->getSize()[mDim])
-        return;
-    float dx = mLocalGrid->getDx();
-    Vec3 box[4];
-    glColor3f(0.5,0,0);
-    
-    bool rbox = true;
-    bool skipFluid = mLocalGrid->getSize().max() > 40; 
-    bool drawLines = mLocalGrid->getSize().max() <= 80; 
-    if (drawLines) {
-        //glDepthFunc(GL_LESS);
-        glBegin(GL_LINES);
-        FOR_P_SLICE(mLocalGrid, mDim, mPlane) {
-=======
 	 if (!mObject || mHide || mPlane <0 || mPlane >= mLocalGrid->getSize()[mDim])
 		return;
 	float dx = mLocalGrid->getDx();
@@ -383,7 +343,6 @@
 		//glDepthFunc(GL_LESS);
 		glBegin(GL_LINES);
 		FOR_P_SLICE(mLocalGrid, mDim, mPlane) {
->>>>>>> dae4966c
 
 			int flag = 0;
 			flag = mLocalGrid->get(p);
