/******************************************************************************
 *
 * MantaFlow fluid solver framework
 * Copyright 2011 Tobias Pfaff, Nils Thuerey 
 *
 * This program is free software, distributed under the terms of the
 * GNU General Public License (GPL) 
 * http://www.gnu.org/licenses
 *
 * Grid representation
 *
 ******************************************************************************/

#ifndef _GRID_H
#define _GRID_H

#include "manta.h"
#include "vectorbase.h"
#include "interpol.h"
#include "interpolHigh.h"
#include "kernel.h"

namespace Manta {
class LevelsetGrid;
    
//! Base class for all grids
PYTHON class GridBase : public PbClass {
public:
    enum GridType { TypeNone = 0, TypeReal = 1, TypeInt = 2, TypeVec3 = 4, TypeMAC = 8, TypeLevelset = 16, TypeFlags = 32 };
        
    PYTHON GridBase(FluidSolver* parent);
    
    //! Get the grids X dimension
    inline int getSizeX() const { return mSize.x; }
    //! Get the grids Y dimension
    inline int getSizeY() const { return mSize.y; }
    //! Get the grids Z dimension
    inline int getSizeZ() const { return mSize.z; }
    //! Get the grids dimensions
    inline Vec3i getSize() const { return mSize; }
    
    //! Get Stride in X dimension
    inline int getStrideX() const { return 1; }
    //! Get Stride in Y dimension
    inline int getStrideY() const { return mSize.x; }
    //! Get Stride in Z dimension
    inline int getStrideZ() const { return mStrideZ; }
    
    inline Real getDx() { return mDx; }
    
    //! Check if indices are within bounds, otherwise error (should only be called when debugging)
    inline void checkIndex(int i, int j, int k) const;
    //! Check if indices are within bounds, otherwise error (should only be called when debugging)
    inline void checkIndex(int idx) const;
    //! Check if index is within given boundaries
    inline bool isInBounds(const Vec3i& p, int bnd) const;
    //! Check if index is within given boundaries
    inline bool isInBounds(const Vec3i& p) const;
    //! Check if index is within given boundaries
    inline bool isInBounds(const Vec3& p, int bnd = 0) const { return isInBounds(toVec3i(p), bnd); }
    //! Check if linear index is in the range of the array
    inline bool isInBounds(int idx) const;
    
    //! Get the type of grid
    inline GridType getType() const { return mType; }
    //! Check dimensionality
    inline bool is2D() const { return !m3D; }
    //! Check dimensionality
    inline bool is3D() const { return m3D; }
    
    //! Get index into the data
    inline int index(int i, int j, int k) const { DEBUG_ONLY(checkIndex(i,j,k)); return i + mSize.x * j + mStrideZ * k; }
    //! Get index into the data
    inline int index(const Vec3i& pos) const    { DEBUG_ONLY(checkIndex(pos.x,pos.y,pos.z)); return pos.x + mSize.x * pos.y + mStrideZ * pos.z; }
protected:
    
    GridType mType;
    Vec3i mSize;
    Real mDx;
    bool m3D;
    // precomputed Z shift: to ensure 2D compatibility, always use this instead of sx*sy !
    int mStrideZ; 
};

//! Grid class
PYTHON template<class T>
class Grid : public GridBase {
public:
	//! init new grid, values are set to zero
    PYTHON Grid(FluidSolver* parent, bool show = true);
	//! create new & copy content from another grid
    Grid(const Grid<T>& a);
	//! return memory to solver
    virtual ~Grid();
    
    typedef T BASETYPE;
    
    PYTHON void save(std::string name);
    PYTHON void load(std::string name);
    
    //! set all cells to zero
    PYTHON void clear();
    
	//! all kinds of access functions, use grid(), grid[] or grid.get()
    //! access data
    inline T get(int i,int j, int k) const         { return mData[index(i,j,k)]; }
    //! access data
    inline T& get(int i,int j, int k)              { return mData[index(i,j,k)]; }
    //! access data
    inline T get(int idx) const                    { DEBUG_ONLY(checkIndex(idx)); return mData[idx]; }
    //! access data
    inline T get(const Vec3i& pos) const           { return mData[index(pos)]; }
    //! access data
    inline T& operator()(int i, int j, int k)      { return mData[index(i, j, k)]; }
    //! access data
    inline T operator()(int i, int j, int k) const { return mData[index(i, j, k)]; }
    //! access data
    inline T& operator()(int idx)                  { DEBUG_ONLY(checkIndex(idx)); return mData[idx]; }
    //! access data
    inline T operator()(int idx) const             { DEBUG_ONLY(checkIndex(idx)); return mData[idx]; }
    //! access data
    inline T& operator()(const Vec3i& pos)         { return mData[index(pos)]; }
    //! access data
    inline T operator()(const Vec3i& pos) const    { return mData[index(pos)]; }
    //! access data
    inline T& operator[](int idx)                  { DEBUG_ONLY(checkIndex(idx)); return mData[idx]; }
    //! access data
    inline const T operator[](int idx) const       { DEBUG_ONLY(checkIndex(idx)); return mData[idx]; }
    
    // interpolated access
    inline T getInterpolated(const Vec3& pos) const { return interpol<T>(mData, mSize, mStrideZ, pos); }
    inline void setInterpolated(const Vec3& pos, const T& val, Grid<Real>& sumBuffer) const { setInterpol<T>(mData, mSize, mStrideZ, pos, val, &sumBuffer[0]); }
	// higher order interpolation
    inline T getInterpolated(const Vec3& pos, int order) const { 
		switch(order) {
		case 2: return interpolCubic<T>(mData, mSize, mStrideZ, pos); 
		default: 
			// default / fallback
			assertMsg(false, "Unknown interpolation order "<<order);
		case 1: 
			return interpol<T>(mData, mSize, mStrideZ, pos); 
		}
	}
    
    // operators
    PYTHON template<class S> Grid<T>& operator+=(const Grid<S>& a);
    PYTHON template<class S> Grid<T>& operator+=(const S& a);
    PYTHON template<class S> Grid<T>& operator-=(const Grid<S>& a);
    PYTHON template<class S> Grid<T>& operator-=(const S& a);
    PYTHON template<class S> Grid<T>& operator*=(const Grid<S>& a);
    PYTHON template<class S> Grid<T>& operator*=(const S& a);
    template<class S> Grid<T>& operator/=(const Grid<S>& a);
    template<class S> Grid<T>& operator/=(const S& a);
    Grid<T>& operator=(const Grid<T>& a);
    Grid<T>& safeDivide(const Grid<T>& a);    
    
    PYTHON instantiate operator+=<T>, operator-=<T>, operator*=<T>;

<<<<<<< HEAD
	// python helper functions to work with grids in scene files 
	// note - unfortunately setConstant function has to be external! here only e.g. set to Real would work...
	// see setConstant, setConstantVec3, setConstantInt in grid.cpp for details

	//! add/subtract other grid
    PYTHON void add(const Grid<T>& a);
    PYTHON void sub(const Grid<T>& a);
=======
    // python helper functions to work with grids in scene files
>>>>>>> df3ea11c
	//! set content to added/subtracted values of other two grids
    PYTHON void setAdd(const Grid<T>& a, const Grid<T>& b);
    PYTHON void setSub(const Grid<T>& a, const Grid<T>& b);
	//! add real constant to all grid cells
    PYTHON void addConstReal(Real s);
	//! multiply contents of grid
	PYTHON void multiply( const Grid<T>& b);
	//! multiply each cell by a constant scalar value
    PYTHON void multiplyConstReal(Real s);
	//! add scaled other grid to current one (note, only "Real" factor, "T" type not supported here!)
	PYTHON void addScaledReal(const Grid<T>& b, const Real& factor); 
	//! copy content from other grid (use this one instead of operator= !)
    PYTHON void copyFrom(const Grid<T>& a) { *this = a; }
	//! clamp content to range (for vec3, clamps each component separately)
    PYTHON void clamp(Real min, Real max);
    
    // common compound operators
    //! get absolute max value in grid 
    PYTHON Real getMaxAbsValue();
    //! get max value in grid 
    PYTHON Real getMaxValue();
    //! get min value in grid 
    PYTHON Real getMinValue();    
    //! Swap data with another grid (no actual data is moved)
    void swap(Grid<T>& other);

	//! debugging helper, print grid from python
	PYTHON void printGrid(int zSlice=-1,  bool printIndex=false); 
    
protected:
    T* mData;
};

// Python doesn't know about templates: explicit aliases needed
PYTHON alias Grid<int>  IntGrid;
PYTHON alias Grid<Real> RealGrid;
PYTHON alias Grid<Vec3> VecGrid;

//! Special function for staggered grids
PYTHON class MACGrid : public Grid<Vec3> {
public:
    PYTHON MACGrid(FluidSolver* parent, bool show=true) : Grid<Vec3>(parent, show) { 
		mType = (GridType)(TypeMAC | TypeVec3); }
    
    // specialized functions for interpolating MAC information
    inline Vec3 getCentered(int i, int j, int k) const;
    inline Vec3 getCentered(const Vec3i& pos) const { return getCentered(pos.x, pos.y, pos.z); }
    inline Vec3 getAtMACX(int i, int j, int k) const;
    inline Vec3 getAtMACY(int i, int j, int k) const;
    inline Vec3 getAtMACZ(int i, int j, int k) const;
    template<int comp> inline Real getInterpolatedComponent(Vec3 pos) const { return interpolComponent<comp>(mData, mSize, mStrideZ, pos); }
    inline Vec3 getInterpolated(const Vec3& pos) const { return interpolMAC(mData, mSize, mStrideZ, pos); }
    inline void setInterpolated(const Vec3& pos, const Vec3& val, Vec3* tmp) { return setInterpolMAC(mData, mSize, mStrideZ, pos, val, tmp); }
    
protected:
};

//! Special functions for FlagGrid
PYTHON class FlagGrid : public Grid<int> {
public:
    PYTHON FlagGrid(FluidSolver* parent, int dim=3, bool show=true) : Grid<int>(parent, show) { 
		mType = (GridType)(TypeFlags | TypeInt); }
    
	//! types of cells, in/outflow can be combined, e.g., TypeFluid|TypeInflow
    enum CellType { 
        TypeNone = 0,
        TypeFluid = 1,
        TypeObstacle = 2,
        TypeEmpty = 4,
        TypeInflow = 8,
        TypeOutflow = 16,
		TypeStick = 128,
        TypeReserved = 256
        // 2^10 - 2^14 reserved for moving obstacles
	};
        
    //! access for particles
    inline int getAt(const Vec3& pos) const { return mData[index((int)pos.x, (int)pos.y, (int)pos.z)]; }
            
	//! check for different flag types
    inline bool isObstacle(int idx) const { return get(idx) & TypeObstacle; }
    inline bool isObstacle(int i, int j, int k) const { return get(i,j,k) & TypeObstacle; }
    inline bool isObstacle(const Vec3i& pos) const { return get(pos) & TypeObstacle; }
    inline bool isObstacle(const Vec3& pos) const { return getAt(pos) & TypeObstacle; }
    inline bool isFluid(int idx) const { return get(idx) & TypeFluid; }
    inline bool isFluid(int i, int j, int k) const { return get(i,j,k) & TypeFluid; }
    inline bool isFluid(const Vec3i& pos) const { return get(pos) & TypeFluid; }
    inline bool isFluid(const Vec3& pos) const { return getAt(pos) & TypeFluid; }
    inline bool isInflow(int idx) const { return get(idx) & TypeInflow; }
    inline bool isInflow(int i, int j, int k) const { return get(i,j,k) & TypeInflow; }
    inline bool isInflow(const Vec3i& pos) const { return get(pos) & TypeInflow; }
    inline bool isInflow(const Vec3& pos) const { return getAt(pos) & TypeInflow; }
    inline bool isEmpty(int idx) const { return get(idx) & TypeEmpty; }
    inline bool isEmpty(int i, int j, int k) const { return get(i,j,k) & TypeEmpty; }
    inline bool isEmpty(const Vec3i& pos) const { return get(pos) & TypeEmpty; }
    inline bool isEmpty(const Vec3& pos) const { return getAt(pos) & TypeEmpty; }
    inline bool isStick(int idx) const { return get(idx) & TypeStick; }
    inline bool isStick(int i, int j, int k) const { return get(i,j,k) & TypeStick; }
    inline bool isStick(const Vec3i& pos) const { return get(pos) & TypeStick; }
    inline bool isStick(const Vec3& pos) const { return getAt(pos) & TypeStick; }
    
    // Python callables
    PYTHON void initDomain(int boundaryWidth=0);
    PYTHON void initBoundaries(int boundaryWidth=0);
    PYTHON void updateFromLevelset(LevelsetGrid& levelset);    
    PYTHON void fillGrid(int type=TypeFluid);
};


//******************************************************************************
// enable compilation of a more complicated test data type
// for grids... note - this also enables code parts in fileio.cpp!
// the code below is meant only as an example for a grid with a more complex data type
// and illustrates which functions need to be implemented; it's not needed
// to run any simulations in mantaflow!
#define ENABLE_GRID_TEST_DATATYPE 0

#if ENABLE_GRID_TEST_DATATYPE==1

typedef std::vector<int> nbVectorBaseType;
class nbVector : public nbVectorBaseType {
	public: 
		inline nbVector() : nbVectorBaseType() {};
		inline ~nbVector() {};

		inline const nbVector& operator+= ( const nbVector &v1 ) {
			assertMsg(false,"Never call!"); return *this; 
		}
		inline const nbVector& operator*= ( const nbVector &v1 ) {
			assertMsg(false,"Never call!"); return *this; 
		}
};

template<> inline nbVector* FluidSolver::getGridPointer<nbVector>() {
    return new nbVector[mGridSize.x * mGridSize.y * mGridSize.z];
}
template<> inline void FluidSolver::freeGridPointer<nbVector>(nbVector* ptr) {
    return delete[] ptr;
}

inline nbVector operator+ ( const nbVector &v1, const nbVector &v2 ) {
	assertMsg(false,"Never call!"); return nbVector(); 
}
inline nbVector operator* ( const nbVector &v1, const nbVector &v2 ) {
	assertMsg(false,"Never call!"); return nbVector(); 
}
template<class S>
inline nbVector operator* ( const nbVector& v, S s ) {
	assertMsg(false,"Never call!"); return nbVector(); 
} 
template<class S> 
inline nbVector operator* ( S s, const nbVector& v ) {
	assertMsg(false,"Never call!"); return nbVector(); 
}

template<> inline nbVector safeDivide<nbVector>(const nbVector &a, const nbVector& b) { 
	assertMsg(false,"Never call!"); return nbVector(); 
}

// make data type known to python
// python keyword changed here, because the preprocessor does not yet parse #ifdefs correctly
PYT HON alias Grid<nbVector> TestDataGrid;
#endif // ENABLE_GRID_TEST_DATATYPE


//! helper to compute grid conversion factor between local coordinates of two grids
inline Vec3 calcGridSizeFactor(Vec3i s1, Vec3i s2) {
	return Vec3( Real(s1[0])/s2[0], Real(s1[1])/s2[1], Real(s1[2])/s2[2] );
}


//******************************************************************************
// Implementation of inline functions

inline void GridBase::checkIndex(int i, int j, int k) const {
    //if (i<0 || j<0  || i>=mSize.x || j>=mSize.y || (is3D() && (k<0|| k>= mSize.z))) {
    if (i<0 || j<0  || i>=mSize.x || j>=mSize.y || k<0|| k>= mSize.z ) {
        std::ostringstream s;
        s << "Grid " << mName << " dim " << mSize << " : index " << i << "," << j << "," << k << " out of bound ";
        errMsg(s.str());
    }
}

inline void GridBase::checkIndex(int idx) const {
    if (idx<0 || idx >= mSize.x * mSize.y * mSize.z) {
        std::ostringstream s;
        s << "Grid " << mName << " dim " << mSize << " : index " << idx << " out of bound ";
        errMsg(s.str());
    }
}

bool GridBase::isInBounds(const Vec3i& p) const { 
	return (p.x >= 0 && p.y >= 0 && p.z >= 0 && p.x < mSize.x && p.y < mSize.y && p.z < mSize.z); 
}

bool GridBase::isInBounds(const Vec3i& p, int bnd) const { 
	bool ret = (p.x >= bnd && p.y >= bnd && p.x < mSize.x-bnd && p.y < mSize.y-bnd);
	if(this->is3D()) {
		ret &= (p.z >= bnd && p.z < mSize.z-bnd); 
	} else {
		ret &= (p.z == 0);
	}
	return ret;
}
//! Check if linear index is in the range of the array
bool GridBase::isInBounds(int idx) const {
    if (idx<0 || idx >= mSize.x * mSize.y * mSize.z) {
		return false;
	}
	return true;
}

inline Vec3 MACGrid::getCentered(int i, int j, int k) const {
    DEBUG_ONLY(checkIndex(i+1,j+1,k));
    const int idx = index(i,j,k);
    Vec3 v = Vec3(0.5* (mData[idx].x + mData[idx+1].x),
                  0.5* (mData[idx].y + mData[idx+mSize.x].y),
                  0.);
    if( this->is3D() ) {
        DEBUG_ONLY(checkIndex(idx+mStrideZ));
        v[2] =    0.5* (mData[idx].z + mData[idx+mStrideZ].z);
    }
    return v;
}

inline Vec3 MACGrid::getAtMACX(int i, int j, int k) const {
    DEBUG_ONLY(checkIndex(i-1,j+1,k));
    const int idx = index(i,j,k);
    Vec3 v =  Vec3(   (mData[idx].x),
                0.25* (mData[idx].y + mData[idx-1].y + mData[idx+mSize.x].y + mData[idx+mSize.x-1].y),
                0.);
    if( this->is3D() ) {
        DEBUG_ONLY(checkIndex(idx+mStrideZ-1));
        v[2] = 0.25* (mData[idx].z + mData[idx-1].z + mData[idx+mStrideZ].z + mData[idx+mStrideZ-1].z);
    }
    return v;
}

inline Vec3 MACGrid::getAtMACY(int i, int j, int k) const {
    DEBUG_ONLY(checkIndex(i+1,j-1,k));
    const int idx = index(i,j,k);
    Vec3 v =  Vec3(0.25* (mData[idx].x + mData[idx-mSize.x].x + mData[idx+1].x + mData[idx+1-mSize.x].x),
                         (mData[idx].y),   0. );
    if( this->is3D() ) {
        DEBUG_ONLY(checkIndex(idx+mStrideZ-mSize.x));
        v[2] = 0.25* (mData[idx].z + mData[idx-mSize.x].z + mData[idx+mStrideZ].z + mData[idx+mStrideZ-mSize.x].z);
    }
    return v;
}

inline Vec3 MACGrid::getAtMACZ(int i, int j, int k) const {
    const int idx = index(i,j,k);
    DEBUG_ONLY(checkIndex(idx-mStrideZ));
    DEBUG_ONLY(checkIndex(idx+mSize.x-mStrideZ));
    Vec3 v =  Vec3(0.25* (mData[idx].x + mData[idx-mStrideZ].x + mData[idx+1].x + mData[idx+1-mStrideZ].x),
                   0.25* (mData[idx].y + mData[idx-mStrideZ].y + mData[idx+mSize.x].y + mData[idx+mSize.x-mStrideZ].y),
                         (mData[idx].z) );
    return v;
}

KERNEL(idx) template<class T, class S> void gridAdd (Grid<T>& me, const Grid<S>& other)  { me[idx] += other[idx]; }
KERNEL(idx) template<class T, class S> void gridSub (Grid<T>& me, const Grid<S>& other)  { me[idx] -= other[idx]; }
KERNEL(idx) template<class T, class S> void gridMult (Grid<T>& me, const Grid<S>& other) { me[idx] *= other[idx]; }
KERNEL(idx) template<class T, class S> void gridDiv (Grid<T>& me, const Grid<S>& other)  { me[idx] /= other[idx]; }
KERNEL(idx) template<class T, class S> void gridAddScalar (Grid<T>& me, const S& other)  { me[idx] += other; }
KERNEL(idx) template<class T, class S> void gridMultScalar (Grid<T>& me, const S& other) { me[idx] *= other; }
KERNEL(idx) template<class T, class S> void gridScaledAdd (Grid<T>& me, const Grid<T>& other, const S& factor) { me[idx] += factor * other[idx]; }

KERNEL(idx) template<class T> void gridAdd2 (Grid<T>& me, const Grid<T>& a, const Grid<T>& b) { me[idx] = a[idx] + b[idx]; }
KERNEL(idx) template<class T> void gridSafeDiv (Grid<T>& me, const Grid<T>& other) { me[idx] = safeDivide(me[idx], other[idx]); }
KERNEL(idx) template<class T> void gridSetConst(Grid<T>& grid, T value) { grid[idx] = value; }

template<class T> template<class S> Grid<T>& Grid<T>::operator+= (const Grid<S>& a) {
    gridAdd<T,S> (*this, a);
    return *this;
}
template<class T> template<class S> Grid<T>& Grid<T>::operator+= (const S& a) {
    gridAddScalar<T,S> (*this, a);
    return *this;
}
template<class T> template<class S> Grid<T>& Grid<T>::operator-= (const Grid<S>& a) {
    gridSub<T,S> (*this, a);
    return *this;
}
template<class T> template<class S> Grid<T>& Grid<T>::operator-= (const S& a) {
    gridAddScalar<T,S> (*this, -a);
    return *this;
}
template<class T> template<class S> Grid<T>& Grid<T>::operator*= (const Grid<S>& a) {
    gridMult<T,S> (*this, a);
    return *this;
}
template<class T> template<class S> Grid<T>& Grid<T>::operator*= (const S& a) {
    gridMultScalar<T,S> (*this, a);
    return *this;
}
template<class T> template<class S> Grid<T>& Grid<T>::operator/= (const Grid<S>& a) {
    gridDiv<T,S> (*this, a);
    return *this;
}
template<class T> template<class S> Grid<T>& Grid<T>::operator/= (const S& a) {
    S rez((S)1.0 / a);
    gridMultScalar<T,S> (*this, rez);
    return *this;
}



} //namespace
#endif<|MERGE_RESOLUTION|>--- conflicted
+++ resolved
@@ -143,20 +143,17 @@
 	}
     
     // operators
-    PYTHON template<class S> Grid<T>& operator+=(const Grid<S>& a);
-    PYTHON template<class S> Grid<T>& operator+=(const S& a);
-    PYTHON template<class S> Grid<T>& operator-=(const Grid<S>& a);
-    PYTHON template<class S> Grid<T>& operator-=(const S& a);
-    PYTHON template<class S> Grid<T>& operator*=(const Grid<S>& a);
-    PYTHON template<class S> Grid<T>& operator*=(const S& a);
+    template<class S> Grid<T>& operator+=(const Grid<S>& a);
+    template<class S> Grid<T>& operator+=(const S& a);
+    template<class S> Grid<T>& operator-=(const Grid<S>& a);
+    template<class S> Grid<T>& operator-=(const S& a);
+    template<class S> Grid<T>& operator*=(const Grid<S>& a);
+    template<class S> Grid<T>& operator*=(const S& a);
     template<class S> Grid<T>& operator/=(const Grid<S>& a);
     template<class S> Grid<T>& operator/=(const S& a);
     Grid<T>& operator=(const Grid<T>& a);
     Grid<T>& safeDivide(const Grid<T>& a);    
-    
-    PYTHON instantiate operator+=<T>, operator-=<T>, operator*=<T>;
-
-<<<<<<< HEAD
+
 	// python helper functions to work with grids in scene files 
 	// note - unfortunately setConstant function has to be external! here only e.g. set to Real would work...
 	// see setConstant, setConstantVec3, setConstantInt in grid.cpp for details
@@ -164,9 +161,6 @@
 	//! add/subtract other grid
     PYTHON void add(const Grid<T>& a);
     PYTHON void sub(const Grid<T>& a);
-=======
-    // python helper functions to work with grids in scene files
->>>>>>> df3ea11c
 	//! set content to added/subtracted values of other two grids
     PYTHON void setAdd(const Grid<T>& a, const Grid<T>& b);
     PYTHON void setSub(const Grid<T>& a, const Grid<T>& b);
