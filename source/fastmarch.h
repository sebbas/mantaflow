/******************************************************************************
 *
 * MantaFlow fluid solver framework
 * Copyright 2011 Tobias Pfaff, Nils Thuerey 
 *
 * This program is free software, distributed under the terms of the
 * GNU General Public License (GPL) 
 * http://www.gnu.org/licenses
 *
 * Fast marching
 *
 ******************************************************************************/

#ifndef _FASTMARCH_H
#define _FASTMARCH_H

#include <queue>
#include "levelset.h"

namespace Manta {
    
//! Fast marching. Transport certain values
//  This class exists in two versions: for scalar, and for vector values - the only difference are 
//  flag checks i transpTouch (for simplicity in separate classes)

template<class GRID, class T>
inline T fmInterpolateNeighbors(GRID* mpVal, int x,int y,int z, Real *weights) {
	T val(0.); 
	if(weights[0]>0.0) val += mpVal->get(x+1, y+0, z+0) * weights[0];
	if(weights[1]>0.0) val += mpVal->get(x-1, y+0, z+0) * weights[1];
	if(weights[2]>0.0) val += mpVal->get(x+0, y+1, z+0) * weights[2];
	if(weights[3]>0.0) val += mpVal->get(x+0, y-1, z+0) * weights[3];
	if(mpVal->is3D()) {
		if(weights[4]>0.0) val += mpVal->get(x+0, y+0, z+1) * weights[4];
		if(weights[5]>0.0) val += mpVal->get(x+0, y+0, z-1) * weights[5];
	} 
	return val;
}

template<class GRID, class T>
class FmValueTransportScalar {
public:
<<<<<<< HEAD
    FmValueTransportScalar() : mpFlags(0), mpVal(0) { };
    ~FmValueTransportScalar() { }; 
    void initMarching(GRID* val, FlagGrid* flags) {
        mpVal = val;
        mpFlags = flags;
    } 
    inline bool isInitialized() { return mpVal != 0; }

    //! cell is touched by marching from source cell
    inline void transpTouch(int x,int y,int z, Real *weights, Real time) {
        if(!mpVal || !mpFlags->isEmpty(x,y,z)) return;
        T val = fmInterpolateNeighbors<GRID,T>(mpVal,x,y,z,weights); 
        (*mpVal)(x,y,z) = val;
    }; 
protected:
    GRID* mpVal;
    FlagGrid* mpFlags;
};
=======
    FmValueTransport() : mpVel(0), mpFlags(0) { };
    ~FmValueTransport() { };
>>>>>>> df3ea11c

template<class GRID, class T>
class FmValueTransportVec3 {
public:
    FmValueTransportVec3() : mpFlags(0), mpVal(0) { };
    ~FmValueTransportVec3() { };
    inline bool isInitialized() { return mpVal != 0; } 
    void initMarching(GRID* val, FlagGrid* flags) {
        mpVal = val;
        mpFlags = flags;
    } 

    //! cell is touched by marching from source cell
    inline void transpTouch(int x,int y,int z, Real *weights, Real time) {
        if(!mpVal || !mpFlags->isEmpty(x,y,z)) return;
        //if(!mpVal) return;
        
        T val = fmInterpolateNeighbors<GRID,T>(mpVal,x,y,z,weights); /*T(0.); 
        if(weights[0]>0.0) val += mpVal->get(x+1, y+0, z+0) * weights[0];
        if(weights[1]>0.0) val += mpVal->get(x-1, y+0, z+0) * weights[1];
        if(weights[2]>0.0) val += mpVal->get(x+0, y+1, z+0) * weights[2];
        if(weights[3]>0.0) val += mpVal->get(x+0, y-1, z+0) * weights[3];
		if(mpVal->is3D()) {
        	if(weights[4]>0.0) val += mpVal->get(x+0, y+0, z+1) * weights[4];
        	if(weights[5]>0.0) val += mpVal->get(x+0, y+0, z-1) * weights[5];
		}*/ 

        // set velocity components if adjacent is empty
        if (mpFlags->isEmpty(x-1,y,z)) (*mpVal)(x,y,z).x = val.x;
        if (mpFlags->isEmpty(x,y-1,z)) (*mpVal)(x,y,z).y = val.y;
		if(mpVal->is3D()) { if (mpFlags->isEmpty(x,y,z-1)) (*mpVal)(x,y,z).z = val.z; }
        //(*mpVal)(x,y,z).x = val.x;
        //(*mpVal)(x,y,z).y = val.y;
		//if(mpVal->is3D()) { (*mpVal)(x,y,z).z = val.z; } 
    }; 

protected:
    GRID* mpVal;
    FlagGrid* mpFlags;
};

class FmHeapEntryOut {
public:
    Vec3i p;
    // quick time access for sorting
    Real time;
    static inline bool compare(const Real x, const Real y) { 
        return x > y;
    }

    inline bool operator< (const FmHeapEntryOut& o) const {
        const Real d = fabs((time) - ((o.time)));
        if (d > 0.) return (time) > ((o.time)); 
        if (p.z != o.p.z) return p.z > o.p.z;
        if (p.y != o.p.y) return p.y > o.p.y;
        return p.x > o.p.x;
    };

};

class FmHeapEntryIn {
public:
    Vec3i p;
    // quick time access for sorting
    Real time;
    static inline bool compare(const Real x, const Real y) { 
        return x < y;
    }

    inline bool operator< (const FmHeapEntryIn& o) const {
        const Real d = fabs((time) - ((o.time)));
        if (d > 0.) return (time) < ((o.time)); 
        if (p.z != o.p.z) return p.z < o.p.z;
        if (p.y != o.p.y) return p.y < o.p.y;
        return p.x < o.p.x;
    };
};


//! fast marching algorithm wrapper class
template<class T, int TDIR>
class FastMarch {

public:
    // MSVC doesn't allow static const variables in template classes
    static inline Real InvalidTime() { return -1000; }
    static inline Real InvtOffset() { return 500; }

    enum SpecialValues { FlagInited = 1, FlagIsOnHeap = 2};

    FastMarch(FlagGrid& flags, Grid<int>& fmFlags, LevelsetGrid& levelset, Real maxTime, 
			MACGrid* velTransport = NULL, Grid<Real>* velMag = NULL); 
    ~FastMarch() {}
    
    //! advect level set function with given velocity */
    void performMarching();

    //! test value for invalidity
    inline bool isInvalid(Real v) const { return (v <= InvalidTime()); }

    void addToList(const Vec3i& p, const Vec3i& src);

    //! convert phi to time value
    inline Real phi2time(Real phival) { return (phival-InvalidTime()+ InvtOffset()) * -1.0; }
    
    //! ... and back
    inline Real time2phi(Real tval) { return (InvalidTime() - InvtOffset() - tval); }

    inline Real _phi(int i, int j, int k) { return mLevelset(i,j,k); }
protected:   
    LevelsetGrid& mLevelset;
    FlagGrid&     mFlags;
    Grid<int>&    mFmFlags;
    
	//! velocity extrpolation
    FmValueTransportVec3<MACGrid     , Vec3> mVelTransport;
    FmValueTransportScalar<Grid<Real>, Real> mMagTransport;
    
    //! maximal time to march for
    Real mMaxTime;

    //! fast marching list
    std::priority_queue<T, std::vector<T>, std::less<T> > mHeap;
    Real mReheapVal;

    //! weights for touching points
    Real mWeights[6];

    template<int C> inline Real calcWeights(int& okCnt, int& invcnt, Real* v, const Vec3i& idx);
    
    inline Real calculateDistance(const Vec3i& pos);
};

} // namespace
#endif
<|MERGE_RESOLUTION|>--- conflicted
+++ resolved
@@ -40,8 +40,7 @@
 template<class GRID, class T>
 class FmValueTransportScalar {
 public:
-<<<<<<< HEAD
-    FmValueTransportScalar() : mpFlags(0), mpVal(0) { };
+    FmValueTransportScalar() : mpVal(0),mpFlags(0) { };
     ~FmValueTransportScalar() { }; 
     void initMarching(GRID* val, FlagGrid* flags) {
         mpVal = val;
@@ -59,15 +58,11 @@
     GRID* mpVal;
     FlagGrid* mpFlags;
 };
-=======
-    FmValueTransport() : mpVel(0), mpFlags(0) { };
-    ~FmValueTransport() { };
->>>>>>> df3ea11c
 
 template<class GRID, class T>
 class FmValueTransportVec3 {
 public:
-    FmValueTransportVec3() : mpFlags(0), mpVal(0) { };
+    FmValueTransportVec3() : mpVal(0), mpFlags(0) { };
     ~FmValueTransportVec3() { };
     inline bool isInitialized() { return mpVal != 0; } 
     void initMarching(GRID* val, FlagGrid* flags) {
