--- conflicted
+++ resolved
@@ -40,25 +40,6 @@
 template<class GRID, class T>
 class FmValueTransportScalar {
 public:
-<<<<<<< HEAD
-    FmValueTransportScalar() : mpFlags(0), mpVal(0) { };
-    ~FmValueTransportScalar() { }; 
-    void initMarching(GRID* val, FlagGrid* flags) {
-        mpVal = val;
-        mpFlags = flags;
-    } 
-    inline bool isInitialized() { return mpVal != 0; }
-
-    //! cell is touched by marching from source cell
-    inline void transpTouch(int x,int y,int z, Real *weights, Real time) {
-        if(!mpVal || !mpFlags->isEmpty(x,y,z)) return;
-        T val = fmInterpolateNeighbors<GRID,T>(mpVal,x,y,z,weights); 
-        (*mpVal)(x,y,z) = val;
-    }; 
-protected:
-    GRID* mpVal;
-    FlagGrid* mpFlags;
-=======
 	FmValueTransportScalar() : mpVal(0),mpFlags(0) { };
 	~FmValueTransportScalar() { }; 
 	void initMarching(GRID* val, FlagGrid* flags) {
@@ -76,49 +57,11 @@
 protected:
 	GRID* mpVal;
 	FlagGrid* mpFlags;
->>>>>>> dae4966c
 };
 
 template<class GRID, class T>
 class FmValueTransportVec3 {
 public:
-<<<<<<< HEAD
-    FmValueTransportVec3() : mpFlags(0), mpVal(0) { };
-    ~FmValueTransportVec3() { };
-    inline bool isInitialized() { return mpVal != 0; } 
-    void initMarching(GRID* val, FlagGrid* flags) {
-        mpVal = val;
-        mpFlags = flags;
-    } 
-
-    //! cell is touched by marching from source cell
-    inline void transpTouch(int x,int y,int z, Real *weights, Real time) {
-        if(!mpVal || !mpFlags->isEmpty(x,y,z)) return;
-        //if(!mpVal) return;
-        
-        T val = fmInterpolateNeighbors<GRID,T>(mpVal,x,y,z,weights); /*T(0.); 
-        if(weights[0]>0.0) val += mpVal->get(x+1, y+0, z+0) * weights[0];
-        if(weights[1]>0.0) val += mpVal->get(x-1, y+0, z+0) * weights[1];
-        if(weights[2]>0.0) val += mpVal->get(x+0, y+1, z+0) * weights[2];
-        if(weights[3]>0.0) val += mpVal->get(x+0, y-1, z+0) * weights[3];
-		if(mpVal->is3D()) {
-        	if(weights[4]>0.0) val += mpVal->get(x+0, y+0, z+1) * weights[4];
-        	if(weights[5]>0.0) val += mpVal->get(x+0, y+0, z-1) * weights[5];
-		}*/ 
-
-        // set velocity components if adjacent is empty
-        if (mpFlags->isEmpty(x-1,y,z)) (*mpVal)(x,y,z).x = val.x;
-        if (mpFlags->isEmpty(x,y-1,z)) (*mpVal)(x,y,z).y = val.y;
-		if(mpVal->is3D()) { if (mpFlags->isEmpty(x,y,z-1)) (*mpVal)(x,y,z).z = val.z; }
-        //(*mpVal)(x,y,z).x = val.x;
-        //(*mpVal)(x,y,z).y = val.y;
-		//if(mpVal->is3D()) { (*mpVal)(x,y,z).z = val.z; } 
-    }; 
-
-protected:
-    GRID* mpVal;
-    FlagGrid* mpFlags;
-=======
 	FmValueTransportVec3() : mpVal(0), mpFlags(0) { };
 	~FmValueTransportVec3() { };
 	inline bool isInitialized() { return mpVal != 0; } 
@@ -130,31 +73,18 @@
 	//! cell is touched by marching from source cell
 	inline void transpTouch(int x,int y,int z, Real *weights, Real time) {
 		if(!mpVal || !mpFlags->isEmpty(x,y,z)) return;
-		//if(!mpVal) return;
 		
-		T val = fmInterpolateNeighbors<GRID,T>(mpVal,x,y,z,weights); /*T(0.); 
-		if(weights[0]>0.0) val += mpVal->get(x+1, y+0, z+0) * weights[0];
-		if(weights[1]>0.0) val += mpVal->get(x-1, y+0, z+0) * weights[1];
-		if(weights[2]>0.0) val += mpVal->get(x+0, y+1, z+0) * weights[2];
-		if(weights[3]>0.0) val += mpVal->get(x+0, y-1, z+0) * weights[3];
-		if(mpVal->is3D()) {
-			if(weights[4]>0.0) val += mpVal->get(x+0, y+0, z+1) * weights[4];
-			if(weights[5]>0.0) val += mpVal->get(x+0, y+0, z-1) * weights[5];
-		}*/ 
+		T val = fmInterpolateNeighbors<GRID,T>(mpVal,x,y,z,weights); 
 
 		// set velocity components if adjacent is empty
 		if (mpFlags->isEmpty(x-1,y,z)) (*mpVal)(x,y,z).x = val.x;
 		if (mpFlags->isEmpty(x,y-1,z)) (*mpVal)(x,y,z).y = val.y;
 		if(mpVal->is3D()) { if (mpFlags->isEmpty(x,y,z-1)) (*mpVal)(x,y,z).z = val.z; }
-		//(*mpVal)(x,y,z).x = val.x;
-		//(*mpVal)(x,y,z).y = val.y;
-		//if(mpVal->is3D()) { (*mpVal)(x,y,z).z = val.z; } 
 	}; 
 
 protected:
 	GRID* mpVal;
 	FlagGrid* mpFlags;
->>>>>>> dae4966c
 };
 
 class FmHeapEntryOut {
@@ -206,21 +136,12 @@
 
 	enum SpecialValues { FlagInited = 1, FlagIsOnHeap = 2};
 
-<<<<<<< HEAD
-    FastMarch(FlagGrid& flags, Grid<int>& fmFlags, LevelsetGrid& levelset, Real maxTime, 
-			MACGrid* velTransport = NULL, Grid<Real>* velMag = NULL); 
-    ~FastMarch() {}
-    
-    //! advect level set function with given velocity */
-    void performMarching();
-=======
 	FastMarch(FlagGrid& flags, Grid<int>& fmFlags, LevelsetGrid& levelset, Real maxTime, 
 			MACGrid* velTransport = NULL, Grid<Real>* velMag = NULL); 
 	~FastMarch() {}
 	
 	//! advect level set function with given velocity */
 	void performMarching();
->>>>>>> dae4966c
 
 	//! test value for invalidity
 	inline bool isInvalid(Real v) const { return (v <= InvalidTime()); }
@@ -235,29 +156,6 @@
 
 	inline Real _phi(int i, int j, int k) { return mLevelset(i,j,k); }
 protected:   
-<<<<<<< HEAD
-    LevelsetGrid& mLevelset;
-    FlagGrid&     mFlags;
-    Grid<int>&    mFmFlags;
-    
-	//! velocity extrpolation
-    FmValueTransportVec3<MACGrid     , Vec3> mVelTransport;
-    FmValueTransportScalar<Grid<Real>, Real> mMagTransport;
-    
-    //! maximal time to march for
-    Real mMaxTime;
-
-    //! fast marching list
-    std::priority_queue<T, std::vector<T>, std::less<T> > mHeap;
-    Real mReheapVal;
-
-    //! weights for touching points
-    Real mWeights[6];
-
-    template<int C> inline Real calcWeights(int& okCnt, int& invcnt, Real* v, const Vec3i& idx);
-    
-    inline Real calculateDistance(const Vec3i& pos);
-=======
 	LevelsetGrid& mLevelset;
 	FlagGrid&     mFlags;
 	Grid<int>&    mFmFlags;
@@ -279,7 +177,6 @@
 	template<int C> inline Real calcWeights(int& okCnt, int& invcnt, Real* v, const Vec3i& idx);
 	
 	inline Real calculateDistance(const Vec3i& pos);
->>>>>>> dae4966c
 };
 
 } // namespace
