/******************************************************************************
 *
 * MantaFlow fluid solver framework 
 * Copyright 2011 Tobias Pfaff, Nils Thuerey 
 *
 * This program is free software, distributed under the terms of the
 * GNU General Public License (GPL) 
 * http://www.gnu.org/licenses
 *
 * FLIP (fluid implicit particles)
 * for use with particle data fields
 *
 ******************************************************************************/

#include "particle.h"
#include "grid.h"
#include "randomstream.h"
#include "levelset.h"

using namespace std;
namespace Manta {




// init

PYTHON void sampleFlagsWithParticles( FlagGrid& flags, BasicParticleSystem& parts, 
		int discretization, Real randomness ) 
{
	bool is3D = flags.is3D();
	Real jlen = randomness / discretization;
	Vec3 disp (1.0 / discretization, 1.0 / discretization, 1.0/discretization);
	RandomStream mRand(9832);
 
	//clear(); 

	FOR_IJK_BND(flags, 0) {
		if ( flags.isObstacle(i,j,k) ) continue;
		if ( flags.isFluid(i,j,k) ) {
			Vec3 pos (i,j,k);
			for (int dk=0; dk<(is3D ? discretization : 1); dk++)
			for (int dj=0; dj<discretization; dj++)
			for (int di=0; di<discretization; di++) {
				Vec3 subpos = pos + disp * Vec3(0.5+di, 0.5+dj, 0.5+dk);
				subpos += jlen * (Vec3(1,1,1) - 2.0 * mRand.getVec3());
				if(!is3D) subpos[2] = 0.5; 
				parts.add( BasicParticleData(subpos) );
			}
		}
	}
}

PYTHON void sampleLevelsetWithParticles( LevelsetGrid& phi, FlagGrid& flags, BasicParticleSystem& parts, 
		int discretization, Real randomness ) 
{
	bool is3D = phi.is3D();
	Real jlen = randomness / discretization;
	Vec3 disp (1.0 / discretization, 1.0 / discretization, 1.0/discretization);
	RandomStream mRand(9832);
 
	//clear(); 

	FOR_IJK_BND(phi, 0) {
		if ( flags.isObstacle(i,j,k) ) continue;
		if ( phi(i,j,k) < 1.733 ) {
			Vec3 pos (i,j,k);
			for (int dk=0; dk<(is3D ? discretization : 1); dk++)
			for (int dj=0; dj<discretization; dj++)
			for (int di=0; di<discretization; di++) {
				Vec3 subpos = pos + disp * Vec3(0.5+di, 0.5+dj, 0.5+dk);
				subpos += jlen * (Vec3(1,1,1) - 2.0 * mRand.getVec3());
				if(!is3D) subpos[2] = 0.5; 
				if( phi.getInterpolated(subpos) > 0. ) continue; 
				parts.add( BasicParticleData(subpos) );
			}
		}
	}
}

PYTHON void markFluidCells(BasicParticleSystem& parts, FlagGrid& flags) {
	// remove all fluid cells
	FOR_IJK(flags) {
		if (flags.isFluid(i,j,k)) {
			flags(i,j,k) = (flags(i,j,k) | FlagGrid::TypeEmpty) & ~FlagGrid::TypeFluid;
		}
	}
	
	// mark all particles in flaggrid as fluid
	for(int idx=0;idx<parts.size();idx++) {
		if (!parts.isActive(idx)) continue;
		Vec3i p = toVec3i( parts.getPos(idx) );
		if (flags.isInBounds(p) && flags.isEmpty(p))
			flags(p) = (flags(p) | FlagGrid::TypeFluid) & ~FlagGrid::TypeEmpty;
	}
}

// for testing purposes only...
PYTHON void testInitGridWithPos(Grid<Real>& grid) {
	FOR_IJK(grid) { grid(i,j,k) = norm( Vec3(i,j,k) ); }
}


//! helper to calculate particle radius factor to cover the diagonal of a cell in 2d/3d
inline Real calculateRadiusFactor(Grid<Real>& grid, Real factor) {
	return (grid.is3D() ? sqrt(3.) : sqrt(2.) ) * (factor+.01); // note, a 1% safety factor is added here
} 

//! re-sample particles based on an input levelset 
PYTHON void adjustNumber( BasicParticleSystem& parts, MACGrid& vel, FlagGrid& flags, 
		int minParticles, int maxParticles, LevelsetGrid& phi, Real radiusFactor=1.  ) 
{
	// which levelset to use as threshold
	const Real SURFACE_LS = -1.0 * calculateRadiusFactor(phi, radiusFactor);
	Grid<int> tmp( vel.getParent() );
	std::ostringstream out;

	// count particles in cells, and delete excess particles
	for (int idx=0; idx<(int)parts.size(); idx++) {
		if (parts.isActive(idx)) {
			Vec3i p = toVec3i( parts.getPos(idx) );
			if (!tmp.isInBounds(p) ) {
				parts.kill(idx); // out of domain, remove
				continue;
			}
			int num = tmp(p);

			bool atSurface = false;
			Real phiv = phi.getInterpolated( parts.getPos(idx) );
			if (phiv > SURFACE_LS) atSurface = true;
			
			// dont delete particles in non fluid cells here, the particles are "always right"
			if ( num > maxParticles && (!atSurface) ) {
				parts.kill(idx);
			} else {
				tmp(p) = num+1;
			}
		}
	}

	// seed new particles
	RandomStream mRand(9832);
	FOR_IJK(tmp) {
		int cnt = tmp(i,j,k);
		
		// skip cells near surface
		if (phi(i,j,k) > SURFACE_LS) continue;

		if (flags.isFluid(i,j,k) && cnt < minParticles) {
			for (int m=cnt; m < minParticles; m++) { 
				Vec3 pos = Vec3(i,j,k) + mRand.getVec3();
				//Vec3 pos (i + 0.5, j + 0.5, k + 0.5); // cell center
				parts.addBuffered( pos ); 
			}
		}
	}

	parts.doCompress();
	parts.insertBufferedParticles();
}

// simple and slow helper conversion to show contents of int grids like a real grid in the ui
// (use eg to quickly display contents of the particle-index grid)
PYTHON void debugIntToReal( Grid<int>& source, Grid<Real>& dest, Real factor=1. )
{
	FOR_IJK( source ) { dest(i,j,k) = (Real)source(i,j,k) * factor; }
}

// build a grid that contains indices for a particle system
// the particles in a cell i,j,k are particles[index(i,j,k)] to particles[index(i+1,j,k)-1]
// (ie,  particles[index(i+1,j,k)] alreadu belongs to cell i+1,j,k)
PYTHON void gridParticleIndex( BasicParticleSystem& parts, ParticleIndexSystem& indexSys, 
		FlagGrid& flags, Grid<int>& index, Grid<int>* counter=NULL) 
{
	bool delCounter = false;
	if(!counter) { counter = new Grid<int>(  flags.getParent() ); delCounter=true; }
	else         { counter->clear(); }
	
	// count particles in cells, and delete excess particles
	index.clear();
	int inactive = 0;
	for (int idx=0; idx<(int)parts.size(); idx++) {
		if (parts.isActive(idx)) {
			// check index for validity...
			Vec3i p = toVec3i( parts.getPos(idx) );
			if (! index.isInBounds(p)) { inactive++; continue; }

			index(p)++;
		} else {
			inactive++;
		}
	}

	// note - this one might be smaller...
	indexSys.resize( parts.size()-inactive );

	// convert per cell number to continuous index
	int idx=0;
	FOR_IJK( index ) {
		int num = index(i,j,k);
		index(i,j,k) = idx;
		idx += num;
	}

	// add particles to indexed array, we still need a per cell particle counter
	for (int idx=0; idx<(int)parts.size(); idx++) {
		if (!parts.isActive(idx)) continue;
		Vec3i p = toVec3i( parts.getPos(idx) );
		if (! index.isInBounds(p)) { continue; }

		// initialize position and index into original array
		//indexSys[ index(p)+(*counter)(p) ].pos        = parts[idx].pos;
		indexSys[ index(p)+(*counter)(p) ].sourceIndex = idx;
		(*counter)(p)++;
	}

	if(delCounter) delete counter;
}

KERNEL
void ComputeUnionLevelsetPindex(Grid<int>& index, BasicParticleSystem& parts, ParticleIndexSystem& indexSys, 
		LevelsetGrid& phi, Real radius=1.) 
{
	const Vec3 gridPos = Vec3(i,j,k) + Vec3(0.5); // shifted by half cell
	Real phiv = radius * 1.732;  // outside

	int r  = int(radius) + 1;
	int rZ = phi.is3D() ? r : 0;
	for(int zj=k-rZ; zj<=k+rZ; zj++) 
	for(int yj=j-r ; yj<=j+r ; yj++) 
	for(int xj=i-r ; xj<=i+r ; xj++) {
		if (!phi.isInBounds(Vec3i(xj,yj,zj))) continue;

		// note, for the particle indices in indexSys the access is periodic (ie, dont skip for eg inBounds(sx,10,10)
		int isysIdxS = phi.index(xj,yj,zj);
		int pStart = index(isysIdxS), pEnd=0;
		if(phi.isInBounds(isysIdxS+1)) pEnd = index(isysIdxS+1);
		else                           pEnd = indexSys.size();

		// now loop over particles in cell
		for(int p=pStart; p<pEnd; ++p) {
			const int psrc = indexSys[p].sourceIndex;
			const Vec3 pos = parts[psrc].pos; 
			phiv = std::min( phiv , fabs( norm(gridPos-pos) )-radius );
		}
	}
	phi(i,j,k) = phiv;
}
 
PYTHON void unionParticleLevelset( BasicParticleSystem& parts, ParticleIndexSystem& indexSys, 
		FlagGrid& flags, Grid<int>& index, LevelsetGrid& phi, Real radiusFactor=1. ) 
{
	// use half a cell diagonal as base radius
	const Real radius = 0.5 * calculateRadiusFactor(phi, radiusFactor);
	// no reset of phi necessary here 
	ComputeUnionLevelsetPindex(index, parts, indexSys, phi, radius);
}


KERNEL
void ComputeAveragedLevelsetWeight(BasicParticleSystem& parts, 
		Grid<int>& index, ParticleIndexSystem& indexSys, 
		LevelsetGrid& phi, Real radius=1.) 
{
	const Vec3 gridPos = Vec3(i,j,k) + Vec3(0.5); // shifted by half cell
	Real phiv = radius * 1.732; // outside 

	// loop over neighborhood, similar to ComputeUnionLevelsetPindex
	const Real sradiusInv = 1. / (4. * radius * radius) ;
	int   r    = int(1. * radius) + 1;
	int   rZ   = phi.is3D() ? r : 0;
	// accumulators
	Real  wacc = 0.;
	Vec3  pacc = Vec3(0.);
	Real  racc = 0.;

	for(int zj=k-rZ; zj<=k+rZ; zj++) 
	for(int yj=j-r ; yj<=j+r ; yj++) 
	for(int xj=i-r ; xj<=i+r ; xj++) {
		if (! phi.isInBounds(Vec3i(xj,yj,zj)) ) continue;

		int isysIdxS = phi.index(xj,yj,zj);
		int pStart = index(isysIdxS), pEnd=0;
		if(phi.isInBounds(isysIdxS+1)) pEnd = index(isysIdxS+1);
		else                           pEnd = indexSys.size();
		for(int p=pStart; p<pEnd; ++p) {
			int   psrc = indexSys[p].sourceIndex;
			Vec3  pos  = parts[psrc].pos; 
			Real  s    = normSquare(gridPos-pos) * sradiusInv;
			Real  w    = std::max(0., cubed(1.-s) );
			wacc += w;
			racc += radius * w;
			pacc += pos * w;
		} 
	}

	if(wacc > VECTOR_EPSILON) {
		racc /= wacc;
		pacc /= wacc;
		phiv = fabs( norm(gridPos-pacc) )-racc;
	}
	phi(i,j,k) = phiv;
}

// smoothing, and  
KERNEL(bnd=1) template<class T> 
void knSmoothGrid(Grid<T>& me, Grid<T>& tmp, Real factor) {
	T val = me(i,j,k) + 
			me(i+1,j,k) + me(i-1,j,k) + 
			me(i,j+1,k) + me(i,j-1,k) ;
	if(me.is3D()) {
		val += me(i,j,k+1) + me(i,j,k-1);
	}
	tmp(i,j,k) = val * factor;
}

KERNEL(bnd=1) template<class T> 
void knSmoothGridNeg(Grid<T>& me, Grid<T>& tmp, Real factor) {
	T val = me(i,j,k) + 
			me(i+1,j,k) + me(i-1,j,k) + 
			me(i,j+1,k) + me(i,j-1,k) ;
	if(me.is3D()) {
		val += me(i,j,k+1) + me(i,j,k-1);
	}
	val *= factor;
	if(val<tmp(i,j,k)) tmp(i,j,k) = val;
	else               tmp(i,j,k) = me(i,j,k);
}

 
PYTHON void averagedParticleLevelset( BasicParticleSystem& parts, ParticleIndexSystem& indexSys, 
		FlagGrid& flags, Grid<int>& index, LevelsetGrid& phi, Real radiusFactor=1. ,
		int smoothen=1 , int smoothenNeg=1 ) 
{
	// use half a cell diagonal as base radius
	const Real radius = 0.5 * calculateRadiusFactor(phi, radiusFactor); 
	ComputeAveragedLevelsetWeight(parts,  index, indexSys, phi, radius);

	// post-process level-set
	for(int i=0; i<smoothen; ++i) {
<<<<<<< HEAD
		LevelsetGrid tmp(parent);
=======
		LevelsetGrid tmp(flags.getParent());
>>>>>>> dae4966c
		knSmoothGrid<Real>(phi,tmp, 1./(phi.is3D() ? 7. : 5.) );
		phi.swap(tmp);
	} 
	for(int i=0; i<smoothenNeg; ++i) {
<<<<<<< HEAD
		LevelsetGrid tmp(parent);
=======
		LevelsetGrid tmp(flags.getParent());
>>>>>>> dae4966c
		knSmoothGridNeg<Real>(phi,tmp, 1./(phi.is3D() ? 7. : 5.) );
		phi.swap(tmp);
	}
	// NT_DEBUG , todo copy border
}




//******************************************************************************
// grid interpolation functions

KERNEL(idx) template<class T> 
void knSafeDivReal(Grid<T>& me, const Grid<Real>& other, Real cutoff=VECTOR_EPSILON) { 
	if(other[idx]<cutoff) {
		me[idx] = 0.;
	} else {
		T div( other[idx] );
		me[idx] = safeDivide(me[idx], div ); 
	}
}

// Set velocities on the grid from the particle system

KERNEL(idx)
void knStompVec3PerComponent(Grid<Vec3>& grid, Real threshold) {
	if(grid[idx][0] < threshold) grid[idx][0] = 0.;
	if(grid[idx][1] < threshold) grid[idx][1] = 0.;
	if(grid[idx][2] < threshold) grid[idx][2] = 0.;
}

KERNEL(pts, single) 
void knMapLinearVec3ToMACGrid( BasicParticleSystem& p, FlagGrid& flags, MACGrid& vel, Grid<Vec3>& tmp, 
	ParticleDataImpl<Vec3>& pvel ) 
{
	unusedParameter(flags);
	if (!p.isActive(idx)) return;
	vel.setInterpolated( p[idx].pos, pvel[idx], &tmp[0] );
}

// optionally , this function can use an existing vec3 grid to store the weights
// this is useful in combination with the simple extrapolation function
PYTHON void mapPartsToMAC( FlagGrid& flags, MACGrid& vel , MACGrid& velOld , 
		BasicParticleSystem& parts , ParticleDataImpl<Vec3>& partVel , Grid<Vec3>* weight=NULL ) 
{
	// interpol -> grid. tmpgrid for particle contribution weights
	bool freeTmp = false;
	if(!weight) {
		weight = new Grid<Vec3>(flags.getParent());
		freeTmp = true;
	} else {
		weight->clear(); // make sure we start with a zero grid!
	}
	vel.clear();
	knMapLinearVec3ToMACGrid( parts, flags, vel, *weight, partVel );

	// stomp small values in weight to zero to prevent roundoff errors
	knStompVec3PerComponent( *weight, VECTOR_EPSILON );
	vel.safeDivide(*weight);
	
	// store original state
	velOld = vel;
	if(freeTmp) delete weight;
}


KERNEL(pts, single) template<class T>
void knMapLinear( BasicParticleSystem& p, FlagGrid& flags, Grid<T>& target, Grid<Real>& gtmp, 
	ParticleDataImpl<T>& psource ) 
{
	unusedParameter(flags);
	if (!p.isActive(idx)) return;
	target.setInterpolated( p[idx].pos, psource[idx], gtmp );
} 
template<class T>
void mapLinearRealHelper( FlagGrid& flags, Grid<T>& target , 
		BasicParticleSystem& parts , ParticleDataImpl<T>& source ) 
{
	Grid<Real> tmp(flags.getParent());
	target.clear();
	knMapLinear<T>( parts, flags, target, tmp, source ); 
	knSafeDivReal<T>( target, tmp );
}

PYTHON void mapPartsToGrid    ( FlagGrid& flags, Grid<Real>& target , BasicParticleSystem& parts , ParticleDataImpl<Real>& source ) {
	mapLinearRealHelper<Real>(flags,target,parts,source);
}
PYTHON void mapPartsToGridVec3( FlagGrid& flags, Grid<Vec3>& target , BasicParticleSystem& parts , ParticleDataImpl<Vec3>& source ) {
	mapLinearRealHelper<Vec3>(flags,target,parts,source);
}
// integers need "max" mode, not yet implemented
//PYTHON void mapPartsToGridInt ( FlagGrid& flags, Grid<int >& target , BasicParticleSystem& parts , ParticleDataImpl<int >& source ) {
//	mapLinearRealHelper<int >(flags,target,parts,source);
//}

KERNEL(pts) template<class T>
void knMapFromGrid( BasicParticleSystem& p, Grid<T>& gsrc, ParticleDataImpl<T>& target ) 
{
	if (!p.isActive(idx)) return;
	target[idx] = gsrc.getInterpolated( p[idx].pos );
} 
PYTHON void mapGridToParts    ( Grid<Real>& source , BasicParticleSystem& parts , ParticleDataImpl<Real>& target ) {
	knMapFromGrid<Real>(parts, source, target);
}
PYTHON void mapGridToPartsVec3( Grid<Vec3>& source , BasicParticleSystem& parts , ParticleDataImpl<Vec3>& target ) {
	knMapFromGrid<Vec3>(parts, source, target);
}


// Get velocities from grid

KERNEL(pts) 
void knMapLinearMACGridToVec3_PIC( BasicParticleSystem& p, FlagGrid& flags, MACGrid& vel, ParticleDataImpl<Vec3>& pvel ) 
{
	if (!p.isActive(idx)) return;
	// pure PIC
	pvel[idx] = vel.getInterpolated( p[idx].pos );
}
PYTHON void mapMACToParts(FlagGrid& flags, MACGrid& vel , 
		BasicParticleSystem& parts , ParticleDataImpl<Vec3>& partVel ) {
	knMapLinearMACGridToVec3_PIC( parts, flags, vel, partVel );
}

// with flip delta interpolation 
KERNEL(pts) 
void knMapLinearMACGridToVec3_FLIP( BasicParticleSystem& p, FlagGrid& flags, MACGrid& vel, MACGrid& oldVel, ParticleDataImpl<Vec3>& pvel , Real flipRatio) 
{
	if (!p.isActive(idx)) return; 
	Vec3 v     =        vel.getInterpolated(p[idx].pos);
	Vec3 delta = v - oldVel.getInterpolated(p[idx].pos); 
	pvel[idx] = flipRatio * (pvel[idx] + delta) + (1.0 - flipRatio) * v;    
}

PYTHON void flipVelocityUpdate(FlagGrid& flags, MACGrid& vel , MACGrid& velOld , 
		BasicParticleSystem& parts , ParticleDataImpl<Vec3>& partVel , Real flipRatio ) {
	knMapLinearMACGridToVec3_FLIP( parts, flags, vel, velOld, partVel, flipRatio );
}


} // namespace
<|MERGE_RESOLUTION|>--- conflicted
+++ resolved
@@ -338,20 +338,12 @@
 
 	// post-process level-set
 	for(int i=0; i<smoothen; ++i) {
-<<<<<<< HEAD
-		LevelsetGrid tmp(parent);
-=======
 		LevelsetGrid tmp(flags.getParent());
->>>>>>> dae4966c
 		knSmoothGrid<Real>(phi,tmp, 1./(phi.is3D() ? 7. : 5.) );
 		phi.swap(tmp);
 	} 
 	for(int i=0; i<smoothenNeg; ++i) {
-<<<<<<< HEAD
-		LevelsetGrid tmp(parent);
-=======
 		LevelsetGrid tmp(flags.getParent());
->>>>>>> dae4966c
 		knSmoothGridNeg<Real>(phi,tmp, 1./(phi.is3D() ? 7. : 5.) );
 		phi.swap(tmp);
 	}
