--- conflicted
+++ resolved
@@ -328,169 +328,6 @@
 	# default: build from source
 	set(ZLIB_SRC adler32.c compress.c crc32.c deflate.c gzclose.c gzlib.c gzread.c gzwrite.c
 				 inflate.c infback.c inftrees.c inffast.c trees.c uncompr.c zutil.c)
-<<<<<<< HEAD
-	foreach(it ${ZLIB_SRC})
-        list(APPEND SILENT_SOURCES dependencies/zlib-1.2.8/${it})
-    endforeach(it)
-	list(APPEND INCLUDE_PATHS dependencies/zlib-1.2.8)
-else()
-	include(FindZLIB)
-	if(NO_ZLIB) # todo, remove at some point? 
-		ADD_DEFINITIONS( -DNO_ZLIB=1 )
-		MESSAGE(STATUS "Zlib manually disabled")
-	else()
-		if(ZLIB_FOUND) 
-			list(APPEND INCLUDE_PATHS ${ZLIB_INCLUDE_DIR})
-			list(APPEND F_LIBS ${ZLIB_LIBRARIES})
-		endif()
-	endif()
-endif()
-
-# CUDA
-if(CUDA)
-    add_definitions( -DCUDA=1 )
-    find_package(CUDA QUIET REQUIRED)
-    set(CUDA_ATTACH_VS_BUILD_RULE_TO_CUDA_FILE OFF)
-    # ? if (USE64) set(CUDA_64_BIT_DEVICE_CODE ON) endif()
-    if(WIN32)
-        if(DEBUG)
-            set(CUDA_NVCC_FLAGS -DDEBUG;--compiler-options;-Wall)
-        else()
-            set(CUDA_NVCC_FLAGS --use_fast_math;-DNDEBUG;--compiler-options;-Wall;-O2)
-        endif()
-    else()
-        # CUDA does not support gcc > 4.5 yet
-        if(DEBUG)
-            set(CUDA_NVCC_FLAGS --pre-include;/usr/local/include/undef_atomics_int128.h;-g;-DDEBUG;-keep;--maxrregcount=31;--compiler-options;-Wall)
-        else()
-             #set(CUDA_NVCC_FLAGS -ccbin;gcc-4.5;--use_fast_math;-arch=sm_20;-DNDEBUG;--compiler-options;-Wall;-O3)       
-             set(CUDA_NVCC_FLAGS --pre-include;/usr/local/include/undef_atomics_int128.h;--use_fast_math;-DNDEBUG;--compiler-options;-Wall;-O3)       
-        endif()    
-    endif()  
-endif()
-
-# increase FP precision?
-if(DOUBLEPRECISION)
-    add_definitions(-DFLOATINGPOINT_PRECISION=2)
-endif()
-
-
-#******************************************************************************
-# generate repository info
-
-# TEST! NT_DEBUG 
-set(HGINFO "${CMAKE_CURRENT_BINARY_DIR}/${PP_PATH}/source/hginfo.h")
-MESSAGE(STATUS "Hg info target header ${HGINFO}")
-add_custom_command(OUTPUT ${HGINFO}
-				   COMMAND "${CMAKE_CURRENT_SOURCE_DIR}/tools/makeHgVersion.py" "${HGINFO}"
-				   DEPENDS ${PP_SOURCES} ${PP_HEADERS} ${NOPP_SOURCES} ${NOPP_HEADERS} ${QT_SOURCES} ${QT_HEADERS}
-				   WORKING_DIRECTORY ${CMAKE_SOURCE_DIR} )
-
-#******************************************************************************
-# apply preprocessor
-
-set(SOURCES ${NOPP_SOURCES} ${SILENT_SOURCES})
-set(HEADERS ${NOPP_HEADERS})
-set(PP_REGISTRY "${PP_PATH}/ppreg.cpp")
-set(PP_REGS)
-set(PP_PREPD "0")
-if (PREPDEBUG)
-    set(PP_PREPD "1")
-endif()
-foreach(it ${PP_SOURCES} ${PP_HEADERS})
-    get_filename_component(CURPATH ${it} PATH)
-    #get_filename_component(CUREXT ${it} EXT)
-    file(MAKE_DIRECTORY "${CMAKE_CURRENT_BINARY_DIR}/${PP_PATH}/${CURPATH}")
-    set(CURPP "${CMAKE_CURRENT_BINARY_DIR}/${PP_PATH}/${it}")
-    # preprocessor
-    add_custom_command(OUTPUT ${CURPP}
-                       COMMAND prep generate ${PP_PREPD} ${MT_TYPE} "${CMAKE_CURRENT_SOURCE_DIR}/${it}" "${CURPP}"
-                       DEPENDS prep
-                       IMPLICIT_DEPENDS CXX ${it}
-                       WORKING_DIRECTORY ${CMAKE_CURRENT_BINARY_DIR})
-    list(APPEND PP_REGS "${CURPP}.reg")
-    list(APPEND SOURCES ${CURPP})    
-endforeach(it)
-
-# merge reg files
-add_custom_command(OUTPUT ${PP_REGISTRY}
-                  COMMAND prep merge ${PP_REGISTRY} ${PP_REGS}
-                  DEPENDS prep ${SOURCES}
-                  WORKING_DIRECTORY ${CMAKE_CURRENT_BINARY_DIR})
-set_source_files_properties(${PP_REGISTRY} PROPERTIES GENERATED 1)
-
-#******************************************************************************
-# QT for GUI
-
-if(GUI)
-    # remap
-    set(QT_REMAP)
-    foreach(it ${QT_HEADERS})
-        list(APPEND QT_REMAP "${CMAKE_CURRENT_BINARY_DIR}/${PP_PATH}/${it}")
-    endforeach(it)
-    add_definitions(-DGUI=1)
-    list(APPEND INCLUDE_PATHS ${CMAKE_CURRENT_BINARY_DIR}
-                ${CMAKE_CURRENT_BINARY_DIR}/${PP_PATH}/source/gui source/gui)
-    
-	cmake_policy(SET CMP0020 NEW)
-    find_package(Qt5Core QUIET)
-	if (Qt5Core_FOUND)
-		message("Using Qt5")
-        find_package(Qt5Widgets REQUIRED)
-        find_package(Qt5OpenGL REQUIRED)
-    
-        qt5_wrap_cpp(MOC_OUTFILES ${QT_REMAP} )
-        qt5_add_resources(QT_RES resources/res.qrc )
-        add_definitions(-DGUI=1)
-        add_definitions(${Qt5Widgets_DEFINITIONS})
-        list(APPEND INCLUDE_PATHS ${Qt5Widgets_INCLUDE_DIRS} ${Qt5OpenGL_INCLUDE_DIRS})
-        list(APPEND F_LIBS ${Qt5Widgets_LIBRARIES} ${Qt5OpenGL_LIBRARIES})
-        list(APPEND SOURCES ${MOC_OUTFILES} ${QT_RES})		
-    else()
-	    message("Using Qt4")
-        find_package(Qt4 REQUIRED)
-		set(QT_USE_QTOPENGL TRUE)
-
-        qt4_wrap_cpp(MOC_OUTFILES ${QT_REMAP} )
-        qt4_add_resources(QT_RES resources/res.qrc )
-        include(${QT_USE_FILE})
-        add_definitions(${QT_DEFINITIONS})
-        list(APPEND F_LIBS ${QT_LIBRARIES})
-        list(APPEND SOURCES ${MOC_OUTFILES} ${QT_RES})
-    endif()
-
-    if (APPLE)
-		# mac opengl framework
-        SET(F_LINKADD "${F_LINKADD} -framework OpenGL ")
-    else()
-		find_package(OpenGL REQUIRED)
-		list(APPEND F_LIBS ${OPENGL_LIBRARIES})    
-    endif()
-endif()
-
-#******************************************************************************
-# setup executable
-
-# compiler flags
-IF(NOT WIN32)
-    IF(DEBUG)
-        add_definitions( -DDEBUG )
-        add_definitions( -O0 -fno-inline )
-        # additional c++ warning
-        SET(CMAKE_CXX_FLAGS_DEBUG " -ggdb  -Wall -Wno-reorder")
-        
-        # stricter: no optimizations and inlining, comment out if needed...
-        #SET(CMAKE_CXX_FLAGS_DEBUG " -O0 -fno-inline ${CMAKE_CXX_FLAGS_DEBUG}   ")              
-    ELSE()
-        # non-debug, optimized version
-        add_definitions( -O3 -Wall -Wno-reorder)
-    ENDIF()
-ELSE()
-    # get rid of some MSVC warnings
-    add_definitions( /wd4018 /wd4146 /wd4800 )
-	
-	# for zlib
-=======
 	foreach(it ${ZLIB_SRC})
 		list(APPEND SILENT_SOURCES dependencies/zlib-1.2.8/${it})
 		
@@ -659,7 +496,6 @@
 	add_definitions( /wd4018 /wd4146 /wd4800 )
 	
 	# for zlib
->>>>>>> dae4966c
 	add_definitions(-D_CRT_SECURE_NO_DEPRECATE)
 	add_definitions(-D_CRT_NONSTDC_NO_DEPRECATE)
 	
