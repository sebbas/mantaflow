--- conflicted
+++ resolved
@@ -1,546 +1,539 @@
-#******************************************************************************
-#
-# MantaFlow fluid solver framework
-#
-# Copyright 2011-2014 Tobias Pfaff, Nils Thuerey 
-#
-# This program is free software, distributed under the terms of the
-# GNU General Public License (GPL) 
-# http://www.gnu.org/licenses
-#
-#******************************************************************************
-
-project (MantaFlow)
-cmake_minimum_required(VERSION 2.8) # 2.8 needed for CUDA
-
-set(CMAKE_MODULE_PATH ${CMAKE_MODULE_PATH} "${CMAKE_SOURCE_DIR}/source/cmake/")
-SET(CMAKE_ALLOW_LOOSE_LOOP_CONSTRUCTS true)
-SET(VERBOSE 1) 
-
-SET(MANTAVERSION "0.6")
-
-#******************************************************************************
-# Default paths
-# - CMake's path finder is completely useless for Qt5 + Python on Win64
-
-IF(WIN32)
-    set(WIN_QT_PATH "C:/Qt/Qt5.2.1/5.2.1/msvc2012_64_opengl") # qt5/win64
-    # set(WIN_QT_PATH "C:/Qt/4.8.6") # qt4/win32
-    set(WIN_PYTHON_PATH "C:/Python34")
-	set(WIN_PYTHON_VERSION "34")
-	set(CMAKE_LIBRARY_PATH "C:/Program Files (x86)/Windows Kits/8.0/Lib/win8/um/x64")
-    SET(CMAKE_PREFIX_PATH ${WIN_QT_PATH})
-ENDIF()
-
-IF(APPLE)
-    SET(CMAKE_PREFIX_PATH "/usr/local/Cellar/qt5/5.2.1/") #  mac/homebrew
-ENDIF()
-
-#******************************************************************************
-# setup default params
-
-IF (CMAKE_SIZEOF_VOID_P EQUAL 8) 
-	SET(64BIT TRUE)
-ELSE()
-	SET(64BIT FALSE)
-ENDIF()
-
-IF(NOT CMAKE_BUILD_TYPE) 
-    SET(CMAKE_BUILD_TYPE "Release") 
-ELSE()
-    MESSAGE("Build-type: '${CMAKE_BUILD_TYPE}'")
-ENDIF()
-
-# compilation versions
-OPTION(DEBUG "Enable debug compilation" OFF)
-OPTION(GUI "Compile with GUI (requires QT)" OFF)
-OPTION(TBB "Use multi-thread kernels using Intels TBB" OFF)
-OPTION(OPENMP "Use multi-thread kernels using OpenMP" OFF)
-OPTION(CUDA "Compile with CUDA plugins" OFF)
-OPTION(PREPDEBUG "Debug generated files" OFF) # This will beautify generated files, and link to them for compiler errors instead of the original sources
-OPTION(DOUBLEPRECISION "Compile with double floating point precision" OFF)
-
-#check consistency of MT options
-set(MT OFF)
-set(MT_TYPE "NONE")
-if (TBB)
-    set (MT_TYPE "TBB")
-    set (MT ON)
-endif()
-if (OPENMP)
-    set (MT_TYPE "OPENMP")
-    set (MT ON)
-endif()
-if (TBB AND OPENMP)
-    message(FATAL_ERROR "Cannot activate both OPENMP and TBB")
-endif()
-
-# make sure debug settings match...
-IF(NOT DEBUG)
-	IF(${CMAKE_BUILD_TYPE} STREQUAL "Debug")
-		SET(DEBUG 1) 
-	ENDIF()
-ENDIF()
-IF(DEBUG)
-	SET(CMAKE_BUILD_TYPE "Debug")
-    add_definitions ( -DDEBUG )
-ENDIF()
-
-MESSAGE(STATUS "")
-MESSAGE(STATUS "Options - "
-    " -DDEBUG='${DEBUG}' "
-    " -DGUI='${GUI}' "
-    " -DTBB='${TBB}' "
-    " -DOPENMP='${OPENMP}' "
-    " -DPREPDEBUG='${PREPDEBUG}' "
-    " -DCUDA='${CUDA}' "
-    " -DDOUBLEPRECISION='${DOUBLEPRECISION}' "
-    )
-MESSAGE(STATUS "Multithreading type : ${MT_TYPE}")
-MESSAGE(STATUS "")
-
-#******************************************************************************
-# Pre-processor
-
-# compile prep
-SET(SOURCES 
-    source/preprocessor/main.cpp
-    source/preprocessor/parse.cpp
-    source/preprocessor/merge.cpp
-    source/preprocessor/codegen_python.cpp
-    source/preprocessor/codegen_kernel.cpp
-    source/preprocessor/tokenize.cpp
-)
-add_executable(prep ${SOURCES})
-if (NOT WIN32)
-	set_target_properties(prep PROPERTIES COMPILE_FLAGS "-Wall -O2")
-endif()
-
-#******************************************************************************
-# Setup main project
-
-SET(F_LIBS "" )
-SET(F_LIB_PATHS)
-SET(F_LINKADD "") # additional linker flags, not a list
-set(PP_PATH "pp")
-SET(SILENT_SOURCES)
-
-# need pre-processing
-SET(PP_SOURCES
-    source/fluidsolver.cpp
-    source/conjugategrad.cpp
-    source/grid.cpp
-    source/levelset.cpp
-    source/fastmarch.cpp
-    source/shapes.cpp
-    source/mesh.cpp
-    source/general.cpp
-    source/particle.cpp
-    source/flip.cpp
-    source/movingobs.cpp
-    source/fileio.cpp   
-    source/noisefield.cpp
-    source/kernel.cpp
-    source/vortexsheet.cpp
-    source/vortexfilament.cpp
-    source/vortexpart.cpp
-    source/turbulencepart.cpp
-    source/edgecollapse.cpp
-    source/plugin/pressure.cpp
-    source/plugin/initplugins.cpp
-    source/plugin/advection.cpp
-    source/plugin/extforces.cpp
-    source/plugin/kepsilon.cpp
-    source/plugin/meshplugins.cpp
-    source/plugin/vortexplugins.cpp
-    source/plugin/waveletturbulence.cpp
-    source/python/defines.py
-    source/test.cpp
-)
-
-SET(PP_HEADERS
-    source/commonkernels.h
-    source/conjugategrad.h
-    source/fastmarch.h
-    source/fluidsolver.h
-    source/grid.h
-    source/mesh.h
-    source/particle.h
-    source/levelset.h
-    source/shapes.h
-    source/noisefield.h
-    source/vortexsheet.h
-    source/vortexfilament.h
-    source/general.h
-    source/kernel.h
-    source/flip.h
-    source/movingobs.h
-    source/fileio.h
-    source/edgecollapse.h
-    source/vortexpart.h
-    source/turbulencepart.h
-    #source/test.h    
-)
-
-# no pre-processing needed
-set(NOPP_SOURCES
-    source/pwrapper/pymain.cpp
-    source/pwrapper/pclass.cpp
-    source/pwrapper/pvec3.cpp
-    source/pwrapper/pconvert.cpp
-    source/util/vectorbase.cpp
-)
- 
-SET(NOPP_HEADERS
-    source/pwrapper/pythonInclude.h
-    source/pwrapper/pclass.h
-    source/pwrapper/pconvert.h
-    source/util/integrator.h
-    source/util/vectorbase.h
-    source/util/quaternion.h
-    source/util/interpol.h
-    source/util/mcubes.h
-    source/util/randomstream.h
-    source/util/solvana.h    
-)
-
-if (GUI)
-    # need QT preprocessor
-    set(QT_HEADERS 
-        source/gui/mainwindow.h
-        source/gui/glwidget.h
-        source/gui/painter.h
-        source/gui/meshpainter.h
-        source/gui/qtmain.h 
-        source/gui/customctrl.h
-        source/gui/particlepainter.h
-    )
-    set(QT_SOURCES
-        source/gui/customctrl.cpp
-        source/gui/mainwindow.cpp
-        source/gui/glwidget.cpp
-        source/gui/customctrl.cpp
-        source/gui/painter.cpp
-        source/gui/meshpainter.cpp
-        source/gui/particlepainter.cpp
-        source/gui/qtmain.cpp
-    )
-	list(APPEND PP_SOURCES ${QT_SOURCES})
-	list(APPEND PP_HEADERS ${QT_HEADERS})
-endif()
-
-# CUDA sources
-if (CUDA)
-    list(APPEND PP_SOURCES 
-        source/cuda/meshtools.cu
-        source/cuda/buoyancy.cu
-        source/cuda/particle.cu
-    )
-endif()
-
-# include dirs
-SET(INCLUDE_PATHS
-   source/pwrapper
-   source/cuda
-   source/util
-   ${CMAKE_CURRENT_BINARY_DIR}/${PP_PATH}/source   
-)
-
-# Multithreading
-if(MT)
-    add_definitions( -DMT)    
-    if(TBB)
-        # Intel TBB
-        add_definitions( -DTBB)
-
-        if (DEBUG)
-            add_definitions( -DTBB_USE_DEBUG=1 )
-            list(APPEND F_LIBS tbb)
-        else()
-            list(APPEND F_LIBS tbb)
-        endif()
-        if (WIN32)
-            find_package(TBB REQUIRED)
-            list(APPEND INCLUDE_PATHS ${TBB_INCLUDE_DIRS})    
-            list(APPEND F_LIB_PATHS ${TBB_LIBRARY_DIRS})
-        elseif(APPLE)
-            find_package(TBB REQUIRED)
-            list(APPEND INCLUDE_PATHS ${TBB_INCLUDE_DIRS})    
-            list(APPEND F_LIB_PATHS ${TBB_LIBRARY_DIRS})
-        endif()
-    else()
-        # OpenMP
-        add_definitions( -DOPENMP )
-        
-        if (WIN32)
-            add_definitions( /openmp)
-        else()
-            add_definitions(-fopenmp)
-            SET(F_LINKADD "${F_LINKADD} -fopenmp ")
-        endif()
-    endif()
-endif()
-
-#******************************************************************************
-# add a target to generate API documentation with Doxygen
-
-find_package(Doxygen)
-if(DOXYGEN_FOUND)
-    set(DX_PATH "doxy")
-    foreach(it ${PP_SOURCES} ${PP_HEADERS} ${NOPP_SOURCES} ${NOPP_HEADERS})
-        get_filename_component(CURPATH ${it} PATH)
-        file(MAKE_DIRECTORY "${CMAKE_CURRENT_BINARY_DIR}/${DX_PATH}/${CURPATH}")
-        set(CURDX "${DX_PATH}/${it}")
-        string(REPLACE "/" "_" TGT ${CURDX})
-        add_custom_command(OUTPUT ${TGT} 
-                        COMMAND prep docgen "${CMAKE_CURRENT_SOURCE_DIR}/${it}" "${CURDX}"
-                        DEPENDS prep
-                        IMPLICIT_DEPENDS CXX ${it}
-                        WORKING_DIRECTORY ${CMAKE_CURRENT_BINARY_DIR})
-        list(APPEND TGLIST ${TGT})
-    endforeach(it)
-
-    configure_file(${CMAKE_CURRENT_SOURCE_DIR}/Doxyfile.in ${CMAKE_CURRENT_BINARY_DIR}/Doxyfile @ONLY)
-    add_custom_target(doc 
-        ${DOXYGEN_EXECUTABLE} ${CMAKE_CURRENT_BINARY_DIR}/Doxyfile
-        WORKING_DIRECTORY ${CMAKE_CURRENT_BINARY_DIR}
-        DEPENDS ${TGLIST}
-        COMMENT "Generating API documentation with Doxygen" VERBATIM
-    )
-endif(DOXYGEN_FOUND)
-
-
-
-#******************************************************************************
-# Link libraries
-
-# Python
-find_package(PythonLibs QUIET)
-if((NOT PYTHONLIBS_FOUND) AND WIN32)
-	set(PYTHON_INCLUDE_DIR "${WIN_PYTHON_PATH}/include")
-	set(PYTHON_LIBRARY "${WIN_PYTHON_PATH}/libs/python${WIN_PYTHON_VERSION}.lib")	
-endif()
-find_package(PythonLibs REQUIRED)
-list(APPEND INCLUDE_PATHS ${PYTHON_INCLUDE_DIRS})
-list(APPEND F_LIBS ${PYTHON_LIBRARIES})
-
-# Z compression
-<<<<<<< HEAD
-include(FindZLIB)
-if(NO_ZLIB)
-    ADD_DEFINITIONS( -DNO_ZLIB=1 )
-	MESSAGE(STATUS "Zlib manually disabled")
-else()
-if(ZLIB_FOUND) 
-	LIST(APPEND F_LIBS ${ZLIB_LIBRARIES})
-	if(ZLIB_INCLUDE_DIR)
-		LIST(APPEND INCLUDE_PATHS ${ZLIB_INCLUDE_DIR})
-	endif()
-=======
-if (1)
-	# default: build from source
+#******************************************************************************
+#
+# MantaFlow fluid solver framework
+#
+# Copyright 2011-2014 Tobias Pfaff, Nils Thuerey 
+#
+# This program is free software, distributed under the terms of the
+# GNU General Public License (GPL) 
+# http://www.gnu.org/licenses
+#
+#******************************************************************************
+
+project (MantaFlow)
+cmake_minimum_required(VERSION 2.8) # 2.8 needed for CUDA
+
+set(CMAKE_MODULE_PATH ${CMAKE_MODULE_PATH} "${CMAKE_SOURCE_DIR}/source/cmake/")
+SET(CMAKE_ALLOW_LOOSE_LOOP_CONSTRUCTS true)
+SET(VERBOSE 1) 
+
+SET(MANTAVERSION "0.6")
+
+#******************************************************************************
+# Default paths
+# - CMake's path finder is completely useless for Qt5 + Python on Win64
+
+IF(WIN32)
+    set(WIN_QT_PATH "C:/Qt/Qt5.2.1/5.2.1/msvc2012_64_opengl") # qt5/win64
+    # set(WIN_QT_PATH "C:/Qt/4.8.6") # qt4/win32
+    set(WIN_PYTHON_PATH "C:/Python34")
+	set(WIN_PYTHON_VERSION "34")
+	set(CMAKE_LIBRARY_PATH "C:/Program Files (x86)/Windows Kits/8.0/Lib/win8/um/x64")
+    SET(CMAKE_PREFIX_PATH ${WIN_QT_PATH})
+ENDIF()
+
+IF(APPLE)
+    SET(CMAKE_PREFIX_PATH "/usr/local/Cellar/qt5/5.2.1/") #  mac/homebrew
+ENDIF()
+
+#******************************************************************************
+# setup default params
+
+IF (CMAKE_SIZEOF_VOID_P EQUAL 8) 
+	SET(64BIT TRUE)
+ELSE()
+	SET(64BIT FALSE)
+ENDIF()
+
+IF(NOT CMAKE_BUILD_TYPE) 
+    SET(CMAKE_BUILD_TYPE "Release") 
+ELSE()
+    MESSAGE("Build-type: '${CMAKE_BUILD_TYPE}'")
+ENDIF()
+
+# compilation versions
+OPTION(DEBUG "Enable debug compilation" OFF)
+OPTION(GUI "Compile with GUI (requires QT)" OFF)
+OPTION(TBB "Use multi-thread kernels using Intels TBB" OFF)
+OPTION(OPENMP "Use multi-thread kernels using OpenMP" OFF)
+OPTION(CUDA "Compile with CUDA plugins" OFF)
+OPTION(PREPDEBUG "Debug generated files" OFF) # This will beautify generated files, and link to them for compiler errors instead of the original sources
+OPTION(DOUBLEPRECISION "Compile with double floating point precision" OFF)
+
+#check consistency of MT options
+set(MT OFF)
+set(MT_TYPE "NONE")
+if (TBB)
+    set (MT_TYPE "TBB")
+    set (MT ON)
+endif()
+if (OPENMP)
+    set (MT_TYPE "OPENMP")
+    set (MT ON)
+endif()
+if (TBB AND OPENMP)
+    message(FATAL_ERROR "Cannot activate both OPENMP and TBB")
+endif()
+
+# make sure debug settings match...
+IF(NOT DEBUG)
+	IF(${CMAKE_BUILD_TYPE} STREQUAL "Debug")
+		SET(DEBUG 1) 
+	ENDIF()
+ENDIF()
+IF(DEBUG)
+	SET(CMAKE_BUILD_TYPE "Debug")
+    add_definitions ( -DDEBUG )
+ENDIF()
+
+MESSAGE(STATUS "")
+MESSAGE(STATUS "Options - "
+    " -DDEBUG='${DEBUG}' "
+    " -DGUI='${GUI}' "
+    " -DTBB='${TBB}' "
+    " -DOPENMP='${OPENMP}' "
+    " -DPREPDEBUG='${PREPDEBUG}' "
+    " -DCUDA='${CUDA}' "
+    " -DDOUBLEPRECISION='${DOUBLEPRECISION}' "
+    )
+MESSAGE(STATUS "Multithreading type : ${MT_TYPE}")
+MESSAGE(STATUS "")
+
+#******************************************************************************
+# Pre-processor
+
+# compile prep
+SET(SOURCES 
+    source/preprocessor/main.cpp
+    source/preprocessor/parse.cpp
+    source/preprocessor/merge.cpp
+    source/preprocessor/codegen_python.cpp
+    source/preprocessor/codegen_kernel.cpp
+    source/preprocessor/tokenize.cpp
+)
+add_executable(prep ${SOURCES})
+if (NOT WIN32)
+	set_target_properties(prep PROPERTIES COMPILE_FLAGS "-Wall -O2")
+endif()
+
+#******************************************************************************
+# Setup main project
+
+SET(F_LIBS "" )
+SET(F_LIB_PATHS)
+SET(F_LINKADD "") # additional linker flags, not a list
+set(PP_PATH "pp")
+SET(SILENT_SOURCES)
+
+# need pre-processing
+SET(PP_SOURCES
+    source/fluidsolver.cpp
+    source/conjugategrad.cpp
+    source/grid.cpp
+    source/levelset.cpp
+    source/fastmarch.cpp
+    source/shapes.cpp
+    source/mesh.cpp
+    source/general.cpp
+    source/particle.cpp
+    source/flip.cpp
+    source/movingobs.cpp
+    source/fileio.cpp   
+    source/noisefield.cpp
+    source/kernel.cpp
+    source/vortexsheet.cpp
+    source/vortexfilament.cpp
+    source/vortexpart.cpp
+    source/turbulencepart.cpp
+    source/edgecollapse.cpp
+    source/plugin/pressure.cpp
+    source/plugin/initplugins.cpp
+    source/plugin/advection.cpp
+    source/plugin/extforces.cpp
+    source/plugin/kepsilon.cpp
+    source/plugin/meshplugins.cpp
+    source/plugin/vortexplugins.cpp
+    source/plugin/waveletturbulence.cpp
+    source/python/defines.py
+    source/test.cpp
+)
+
+SET(PP_HEADERS
+    source/commonkernels.h
+    source/conjugategrad.h
+    source/fastmarch.h
+    source/fluidsolver.h
+    source/grid.h
+    source/mesh.h
+    source/particle.h
+    source/levelset.h
+    source/shapes.h
+    source/noisefield.h
+    source/vortexsheet.h
+    source/vortexfilament.h
+    source/general.h
+    source/kernel.h
+    source/flip.h
+    source/movingobs.h
+    source/fileio.h
+    source/edgecollapse.h
+    source/vortexpart.h
+    source/turbulencepart.h
+    #source/test.h    
+)
+
+# no pre-processing needed
+set(NOPP_SOURCES
+    source/pwrapper/pymain.cpp
+    source/pwrapper/pclass.cpp
+    source/pwrapper/pvec3.cpp
+    source/pwrapper/pconvert.cpp
+    source/util/vectorbase.cpp
+)
+ 
+SET(NOPP_HEADERS
+    source/pwrapper/pythonInclude.h
+    source/pwrapper/pclass.h
+    source/pwrapper/pconvert.h
+    source/util/integrator.h
+    source/util/vectorbase.h
+    source/util/quaternion.h
+    source/util/interpol.h
+    source/util/mcubes.h
+    source/util/randomstream.h
+    source/util/solvana.h    
+)
+
+if (GUI)
+    # need QT preprocessor
+    set(QT_HEADERS 
+        source/gui/mainwindow.h
+        source/gui/glwidget.h
+        source/gui/painter.h
+        source/gui/meshpainter.h
+        source/gui/qtmain.h 
+        source/gui/customctrl.h
+        source/gui/particlepainter.h
+    )
+    set(QT_SOURCES
+        source/gui/customctrl.cpp
+        source/gui/mainwindow.cpp
+        source/gui/glwidget.cpp
+        source/gui/customctrl.cpp
+        source/gui/painter.cpp
+        source/gui/meshpainter.cpp
+        source/gui/particlepainter.cpp
+        source/gui/qtmain.cpp
+    )
+	list(APPEND PP_SOURCES ${QT_SOURCES})
+	list(APPEND PP_HEADERS ${QT_HEADERS})
+endif()
+
+# CUDA sources
+if (CUDA)
+    list(APPEND PP_SOURCES 
+        source/cuda/meshtools.cu
+        source/cuda/buoyancy.cu
+        source/cuda/particle.cu
+    )
+endif()
+
+# include dirs
+SET(INCLUDE_PATHS
+   source/pwrapper
+   source/cuda
+   source/util
+   ${CMAKE_CURRENT_BINARY_DIR}/${PP_PATH}/source   
+)
+
+# Multithreading
+if(MT)
+    add_definitions( -DMT)    
+    if(TBB)
+        # Intel TBB
+        add_definitions( -DTBB)
+
+        if (DEBUG)
+            add_definitions( -DTBB_USE_DEBUG=1 )
+            list(APPEND F_LIBS tbb)
+        else()
+            list(APPEND F_LIBS tbb)
+        endif()
+        if (WIN32)
+            find_package(TBB REQUIRED)
+            list(APPEND INCLUDE_PATHS ${TBB_INCLUDE_DIRS})    
+            list(APPEND F_LIB_PATHS ${TBB_LIBRARY_DIRS})
+        elseif(APPLE)
+            find_package(TBB REQUIRED)
+            list(APPEND INCLUDE_PATHS ${TBB_INCLUDE_DIRS})    
+            list(APPEND F_LIB_PATHS ${TBB_LIBRARY_DIRS})
+        endif()
+    else()
+        # OpenMP
+        add_definitions( -DOPENMP )
+        
+        if (WIN32)
+            add_definitions( /openmp)
+        else()
+            add_definitions(-fopenmp)
+            SET(F_LINKADD "${F_LINKADD} -fopenmp ")
+        endif()
+    endif()
+endif()
+
+#******************************************************************************
+# add a target to generate API documentation with Doxygen
+
+find_package(Doxygen)
+if(DOXYGEN_FOUND)
+    set(DX_PATH "doxy")
+    foreach(it ${PP_SOURCES} ${PP_HEADERS} ${NOPP_SOURCES} ${NOPP_HEADERS})
+        get_filename_component(CURPATH ${it} PATH)
+        file(MAKE_DIRECTORY "${CMAKE_CURRENT_BINARY_DIR}/${DX_PATH}/${CURPATH}")
+        set(CURDX "${DX_PATH}/${it}")
+        string(REPLACE "/" "_" TGT ${CURDX})
+        add_custom_command(OUTPUT ${TGT} 
+                        COMMAND prep docgen "${CMAKE_CURRENT_SOURCE_DIR}/${it}" "${CURDX}"
+                        DEPENDS prep
+                        IMPLICIT_DEPENDS CXX ${it}
+                        WORKING_DIRECTORY ${CMAKE_CURRENT_BINARY_DIR})
+        list(APPEND TGLIST ${TGT})
+    endforeach(it)
+
+    configure_file(${CMAKE_CURRENT_SOURCE_DIR}/Doxyfile.in ${CMAKE_CURRENT_BINARY_DIR}/Doxyfile @ONLY)
+    add_custom_target(doc 
+        ${DOXYGEN_EXECUTABLE} ${CMAKE_CURRENT_BINARY_DIR}/Doxyfile
+        WORKING_DIRECTORY ${CMAKE_CURRENT_BINARY_DIR}
+        DEPENDS ${TGLIST}
+        COMMENT "Generating API documentation with Doxygen" VERBATIM
+    )
+endif(DOXYGEN_FOUND)
+
+
+
+#******************************************************************************
+# Link libraries
+
+# Python
+find_package(PythonLibs QUIET)
+if((NOT PYTHONLIBS_FOUND) AND WIN32)
+	set(PYTHON_INCLUDE_DIR "${WIN_PYTHON_PATH}/include")
+	set(PYTHON_LIBRARY "${WIN_PYTHON_PATH}/libs/python${WIN_PYTHON_VERSION}.lib")	
+endif()
+find_package(PythonLibs REQUIRED)
+list(APPEND INCLUDE_PATHS ${PYTHON_INCLUDE_DIRS})
+list(APPEND F_LIBS ${PYTHON_LIBRARIES})
+
+# Z compression
+if (1)
+	# default: build from source
 	set(ZLIB_SRC adler32.c compress.c crc32.c deflate.c gzclose.c gzlib.c gzread.c gzwrite.c
 				 inflate.c infback.c inftrees.c inffast.c trees.c uncompr.c zutil.c)
-	foreach(it ${ZLIB_SRC})
-        list(APPEND SILENT_SOURCES dependencies/zlib-1.2.8/${it})
+	foreach(it ${ZLIB_SRC})
+        list(APPEND SILENT_SOURCES dependencies/zlib-1.2.8/${it})
     endforeach(it)
-	list(APPEND INCLUDE_PATHS dependencies/zlib-1.2.8)
->>>>>>> 6aefa716
-else()
-	include(FindZLIB)
-	list(APPEND INCLUDE_PATHS ${ZLIB_INCLUDE_DIR})
-	list(APPEND F_LIBS ${ZLIB_LIBRARIES})
-endif()
-endif()
-
-# CUDA
-if(CUDA)
-    add_definitions( -DCUDA=1 )
-    find_package(CUDA QUIET REQUIRED)
-    set(CUDA_ATTACH_VS_BUILD_RULE_TO_CUDA_FILE OFF)
-    # ? if (USE64) set(CUDA_64_BIT_DEVICE_CODE ON) endif()
-    if(WIN32)
-        if(DEBUG)
-            set(CUDA_NVCC_FLAGS -DDEBUG;--compiler-options;-Wall)
-        else()
-            set(CUDA_NVCC_FLAGS --use_fast_math;-DNDEBUG;--compiler-options;-Wall;-O2)
-        endif()
-    else()
-        # CUDA does not support gcc > 4.5 yet
-        if(DEBUG)
-            set(CUDA_NVCC_FLAGS --pre-include;/usr/local/include/undef_atomics_int128.h;-g;-DDEBUG;-keep;--maxrregcount=31;--compiler-options;-Wall)
-        else()
-             #set(CUDA_NVCC_FLAGS -ccbin;gcc-4.5;--use_fast_math;-arch=sm_20;-DNDEBUG;--compiler-options;-Wall;-O3)       
-             set(CUDA_NVCC_FLAGS --pre-include;/usr/local/include/undef_atomics_int128.h;--use_fast_math;-DNDEBUG;--compiler-options;-Wall;-O3)       
-        endif()    
-    endif()  
-endif()
-
-# increase FP precision?
-if(DOUBLEPRECISION)
-    add_definitions(-DFLOATINGPOINT_PRECISION=2)
-endif()
-
-
-#******************************************************************************
-# generate repository info
-
-# TEST! NT_DEBUG 
-set(HGINFO "${CMAKE_CURRENT_BINARY_DIR}/${PP_PATH}/source/hginfo.h")
-MESSAGE(STATUS "Hg info target header ${HGINFO}")
-add_custom_command(OUTPUT ${HGINFO}
-				   COMMAND "${CMAKE_CURRENT_SOURCE_DIR}/tools/makeHgVersion.py" "${HGINFO}"
-				   DEPENDS ${PP_SOURCES} ${PP_HEADERS} ${NOPP_SOURCES} ${NOPP_HEADERS} ${QT_SOURCES} ${QT_HEADERS}
-				   WORKING_DIRECTORY ${CMAKE_SOURCE_DIR} )
-
-#******************************************************************************
-# apply preprocessor
-
-set(SOURCES ${NOPP_SOURCES} ${SILENT_SOURCES})
-set(HEADERS ${NOPP_HEADERS})
-set(PP_REGISTRY "${PP_PATH}/ppreg.cpp")
-set(PP_REGS)
-set(PP_PREPD "0")
-if (PREPDEBUG)
-    set(PP_PREPD "1")
-endif()
-foreach(it ${PP_SOURCES} ${PP_HEADERS})
-    get_filename_component(CURPATH ${it} PATH)
-    #get_filename_component(CUREXT ${it} EXT)
-    file(MAKE_DIRECTORY "${CMAKE_CURRENT_BINARY_DIR}/${PP_PATH}/${CURPATH}")
-    set(CURPP "${CMAKE_CURRENT_BINARY_DIR}/${PP_PATH}/${it}")
-    # preprocessor
-    add_custom_command(OUTPUT ${CURPP}
-                       COMMAND prep generate ${PP_PREPD} ${MT_TYPE} "${CMAKE_CURRENT_SOURCE_DIR}/${it}" "${CURPP}"
-                       DEPENDS prep
-                       IMPLICIT_DEPENDS CXX ${it}
-                       WORKING_DIRECTORY ${CMAKE_CURRENT_BINARY_DIR})
-    list(APPEND PP_REGS "${CURPP}.reg")
-    list(APPEND SOURCES ${CURPP})    
-endforeach(it)
-
-# merge reg files
-add_custom_command(OUTPUT ${PP_REGISTRY}
-                  COMMAND prep merge ${PP_REGISTRY} ${PP_REGS}
-                  DEPENDS prep ${SOURCES}
-                  WORKING_DIRECTORY ${CMAKE_CURRENT_BINARY_DIR})
-set_source_files_properties(${PP_REGISTRY} PROPERTIES GENERATED 1)
-
-#******************************************************************************
-# QT for GUI
-
-if(GUI)
-    # remap
-    set(QT_REMAP)
-    foreach(it ${QT_HEADERS})
-        list(APPEND QT_REMAP "${CMAKE_CURRENT_BINARY_DIR}/${PP_PATH}/${it}")
-    endforeach(it)
-    add_definitions(-DGUI=1)
-    list(APPEND INCLUDE_PATHS ${CMAKE_CURRENT_BINARY_DIR}
-                ${CMAKE_CURRENT_BINARY_DIR}/${PP_PATH}/source/gui source/gui)
-    
-	cmake_policy(SET CMP0020 NEW)
-    find_package(Qt5Core QUIET)
-	if (Qt5Core_FOUND)
-		message("Using Qt5")
-        find_package(Qt5Widgets REQUIRED)
-        find_package(Qt5OpenGL REQUIRED)
-    
-        qt5_wrap_cpp(MOC_OUTFILES ${QT_REMAP} )
-        qt5_add_resources(QT_RES resources/res.qrc )
-        add_definitions(-DGUI=1)
-        add_definitions(${Qt5Widgets_DEFINITIONS})
-        list(APPEND INCLUDE_PATHS ${Qt5Widgets_INCLUDE_DIRS} ${Qt5OpenGL_INCLUDE_DIRS})
-        list(APPEND F_LIBS ${Qt5Widgets_LIBRARIES} ${Qt5OpenGL_LIBRARIES})
-        list(APPEND SOURCES ${MOC_OUTFILES} ${QT_RES})		
-    else()
-	    message("Using Qt4")
-        find_package(Qt4 REQUIRED)
-		set(QT_USE_QTOPENGL TRUE)
-
-        qt4_wrap_cpp(MOC_OUTFILES ${QT_REMAP} )
-        qt4_add_resources(QT_RES resources/res.qrc )
-        include(${QT_USE_FILE})
-        add_definitions(${QT_DEFINITIONS})
-        list(APPEND F_LIBS ${QT_LIBRARIES})
-        list(APPEND SOURCES ${MOC_OUTFILES} ${QT_RES})
-    endif()
-
-    if (APPLE)
-		# mac opengl framework
-        SET(F_LINKADD "${F_LINKADD} -framework OpenGL ")
-    else()
-		find_package(OpenGL REQUIRED)
-		list(APPEND F_LIBS ${OPENGL_LIBRARIES})    
-    endif()
-endif()
-
-#******************************************************************************
-# setup executable
-
-# compiler flags
-IF(NOT WIN32)
-    IF(DEBUG)
-        add_definitions( -DDEBUG )
-        add_definitions( -O0 -fno-inline )
-        # additional c++ warning
-        SET(CMAKE_CXX_FLAGS_DEBUG " -ggdb  -Wall -Wno-reorder")
-        
-        # stricter: no optimizations and inlining, comment out if needed...
-        #SET(CMAKE_CXX_FLAGS_DEBUG " -O0 -fno-inline ${CMAKE_CXX_FLAGS_DEBUG}   ")              
-    ELSE()
-        # non-debug, optimized version
-        add_definitions( -O3 -Wall -Wno-reorder)
-    ENDIF()
-ELSE()
-    # get rid of some MSVC warnings
-    add_definitions( /wd4018 /wd4146 /wd4800 )
-	
-	# for zlib
+	list(APPEND INCLUDE_PATHS dependencies/zlib-1.2.8)
+else()
+	include(FindZLIB)
+	if(NO_ZLIB) # todo, remove at some point? 
+		ADD_DEFINITIONS( -DNO_ZLIB=1 )
+		MESSAGE(STATUS "Zlib manually disabled")
+	else()
+		if(ZLIB_FOUND) 
+			list(APPEND INCLUDE_PATHS ${ZLIB_INCLUDE_DIR})
+			list(APPEND F_LIBS ${ZLIB_LIBRARIES})
+		endif()
+	endif()
+endif()
+
+# CUDA
+if(CUDA)
+    add_definitions( -DCUDA=1 )
+    find_package(CUDA QUIET REQUIRED)
+    set(CUDA_ATTACH_VS_BUILD_RULE_TO_CUDA_FILE OFF)
+    # ? if (USE64) set(CUDA_64_BIT_DEVICE_CODE ON) endif()
+    if(WIN32)
+        if(DEBUG)
+            set(CUDA_NVCC_FLAGS -DDEBUG;--compiler-options;-Wall)
+        else()
+            set(CUDA_NVCC_FLAGS --use_fast_math;-DNDEBUG;--compiler-options;-Wall;-O2)
+        endif()
+    else()
+        # CUDA does not support gcc > 4.5 yet
+        if(DEBUG)
+            set(CUDA_NVCC_FLAGS --pre-include;/usr/local/include/undef_atomics_int128.h;-g;-DDEBUG;-keep;--maxrregcount=31;--compiler-options;-Wall)
+        else()
+             #set(CUDA_NVCC_FLAGS -ccbin;gcc-4.5;--use_fast_math;-arch=sm_20;-DNDEBUG;--compiler-options;-Wall;-O3)       
+             set(CUDA_NVCC_FLAGS --pre-include;/usr/local/include/undef_atomics_int128.h;--use_fast_math;-DNDEBUG;--compiler-options;-Wall;-O3)       
+        endif()    
+    endif()  
+endif()
+
+# increase FP precision?
+if(DOUBLEPRECISION)
+    add_definitions(-DFLOATINGPOINT_PRECISION=2)
+endif()
+
+
+#******************************************************************************
+# generate repository info
+
+# TEST! NT_DEBUG 
+set(HGINFO "${CMAKE_CURRENT_BINARY_DIR}/${PP_PATH}/source/hginfo.h")
+MESSAGE(STATUS "Hg info target header ${HGINFO}")
+add_custom_command(OUTPUT ${HGINFO}
+				   COMMAND "${CMAKE_CURRENT_SOURCE_DIR}/tools/makeHgVersion.py" "${HGINFO}"
+				   DEPENDS ${PP_SOURCES} ${PP_HEADERS} ${NOPP_SOURCES} ${NOPP_HEADERS} ${QT_SOURCES} ${QT_HEADERS}
+				   WORKING_DIRECTORY ${CMAKE_SOURCE_DIR} )
+
+#******************************************************************************
+# apply preprocessor
+
+set(SOURCES ${NOPP_SOURCES} ${SILENT_SOURCES})
+set(HEADERS ${NOPP_HEADERS})
+set(PP_REGISTRY "${PP_PATH}/ppreg.cpp")
+set(PP_REGS)
+set(PP_PREPD "0")
+if (PREPDEBUG)
+    set(PP_PREPD "1")
+endif()
+foreach(it ${PP_SOURCES} ${PP_HEADERS})
+    get_filename_component(CURPATH ${it} PATH)
+    #get_filename_component(CUREXT ${it} EXT)
+    file(MAKE_DIRECTORY "${CMAKE_CURRENT_BINARY_DIR}/${PP_PATH}/${CURPATH}")
+    set(CURPP "${CMAKE_CURRENT_BINARY_DIR}/${PP_PATH}/${it}")
+    # preprocessor
+    add_custom_command(OUTPUT ${CURPP}
+                       COMMAND prep generate ${PP_PREPD} ${MT_TYPE} "${CMAKE_CURRENT_SOURCE_DIR}/${it}" "${CURPP}"
+                       DEPENDS prep
+                       IMPLICIT_DEPENDS CXX ${it}
+                       WORKING_DIRECTORY ${CMAKE_CURRENT_BINARY_DIR})
+    list(APPEND PP_REGS "${CURPP}.reg")
+    list(APPEND SOURCES ${CURPP})    
+endforeach(it)
+
+# merge reg files
+add_custom_command(OUTPUT ${PP_REGISTRY}
+                  COMMAND prep merge ${PP_REGISTRY} ${PP_REGS}
+                  DEPENDS prep ${SOURCES}
+                  WORKING_DIRECTORY ${CMAKE_CURRENT_BINARY_DIR})
+set_source_files_properties(${PP_REGISTRY} PROPERTIES GENERATED 1)
+
+#******************************************************************************
+# QT for GUI
+
+if(GUI)
+    # remap
+    set(QT_REMAP)
+    foreach(it ${QT_HEADERS})
+        list(APPEND QT_REMAP "${CMAKE_CURRENT_BINARY_DIR}/${PP_PATH}/${it}")
+    endforeach(it)
+    add_definitions(-DGUI=1)
+    list(APPEND INCLUDE_PATHS ${CMAKE_CURRENT_BINARY_DIR}
+                ${CMAKE_CURRENT_BINARY_DIR}/${PP_PATH}/source/gui source/gui)
+    
+	cmake_policy(SET CMP0020 NEW)
+    find_package(Qt5Core QUIET)
+	if (Qt5Core_FOUND)
+		message("Using Qt5")
+        find_package(Qt5Widgets REQUIRED)
+        find_package(Qt5OpenGL REQUIRED)
+    
+        qt5_wrap_cpp(MOC_OUTFILES ${QT_REMAP} )
+        qt5_add_resources(QT_RES resources/res.qrc )
+        add_definitions(-DGUI=1)
+        add_definitions(${Qt5Widgets_DEFINITIONS})
+        list(APPEND INCLUDE_PATHS ${Qt5Widgets_INCLUDE_DIRS} ${Qt5OpenGL_INCLUDE_DIRS})
+        list(APPEND F_LIBS ${Qt5Widgets_LIBRARIES} ${Qt5OpenGL_LIBRARIES})
+        list(APPEND SOURCES ${MOC_OUTFILES} ${QT_RES})		
+    else()
+	    message("Using Qt4")
+        find_package(Qt4 REQUIRED)
+		set(QT_USE_QTOPENGL TRUE)
+
+        qt4_wrap_cpp(MOC_OUTFILES ${QT_REMAP} )
+        qt4_add_resources(QT_RES resources/res.qrc )
+        include(${QT_USE_FILE})
+        add_definitions(${QT_DEFINITIONS})
+        list(APPEND F_LIBS ${QT_LIBRARIES})
+        list(APPEND SOURCES ${MOC_OUTFILES} ${QT_RES})
+    endif()
+
+    if (APPLE)
+		# mac opengl framework
+        SET(F_LINKADD "${F_LINKADD} -framework OpenGL ")
+    else()
+		find_package(OpenGL REQUIRED)
+		list(APPEND F_LIBS ${OPENGL_LIBRARIES})    
+    endif()
+endif()
+
+#******************************************************************************
+# setup executable
+
+# compiler flags
+IF(NOT WIN32)
+    IF(DEBUG)
+        add_definitions( -DDEBUG )
+        add_definitions( -O0 -fno-inline )
+        # additional c++ warning
+        SET(CMAKE_CXX_FLAGS_DEBUG " -ggdb  -Wall -Wno-reorder")
+        
+        # stricter: no optimizations and inlining, comment out if needed...
+        #SET(CMAKE_CXX_FLAGS_DEBUG " -O0 -fno-inline ${CMAKE_CXX_FLAGS_DEBUG}   ")              
+    ELSE()
+        # non-debug, optimized version
+        add_definitions( -O3 -Wall -Wno-reorder)
+    ENDIF()
+ELSE()
+    # get rid of some MSVC warnings
+    add_definitions( /wd4018 /wd4146 /wd4800 )
+	
+	# for zlib
 	add_definitions(-D_CRT_SECURE_NO_DEPRECATE)
     add_definitions(-D_CRT_NONSTDC_NO_DEPRECATE)
-    
-    # unsigned to signed conversions
-    add_definitions( /wd4267 )
-    # double <> single precision
-    add_definitions( /wd4244 /wd4305 )
-    # disable warnings for unsecure functions 
-    add_definitions( /D "_CRT_SECURE_NO_WARNINGS" )	
-ENDIF()
-
-SET(EXECCMD manta)
-
-SET(CMAKE_EXE_LINKER_FLAGS_DEBUG "${CMAKE_EXE_LINKER_FLAGS_DEBUG} ${F_LINKADD} ")
-SET(CMAKE_EXE_LINKER_FLAGS_RELEASE "${CMAKE_EXE_LINKER_FLAGS_RELEASE} ${F_LINKADD} ")
-
-include_directories( ${INCLUDE_PATHS}) 
-link_directories( ${F_LIB_PATHS} ) 
-
-if(CUDA)
-    #cuda_include_directories(pp/source/cuda)
-    cuda_add_executable( ${EXECCMD} ${SOURCES} ${PP_REGISTRY})
-    target_link_libraries( ${EXECCMD} ${F_LIBS} )
-    cuda_build_clean_target()
-else()
-	if (WIN32)
-		# make nice folders for Visual Studio
-		set_source_files_properties(${PP_SOURCES} ${PP_HEADERS} ${NOPP_HEADERS} PROPERTIES HEADER_FILE_ONLY TRUE) 
-		add_executable(${EXECCMD} ${SOURCES} ${PP_REGISTRY} ${PP_SOURCES} ${PP_HEADERS})
-		source_group(Generated FILES ${SOURCES} ${PP_REGISTRY} ${HEADERS})		
-	else()
-    	add_executable(${EXECCMD} ${SOURCES} ${PP_REGISTRY} ${HGINFO})
-	endif()
-	target_link_libraries( ${EXECCMD} ${F_LIBS} )
-endif()
-
-if(WIN32)
-	# add no-build target to create nice MSVC folder
-	add_custom_target(SourceFiles SOURCES ${PP_SOURCES} ${PP_HEADERS} ${QT_SOURCES} ${QT_HEADERS} ${NOPP_HEADERS} ${NOPP_SOURCES})
-	source_group(Headers FILES ${PP_HEADERS} ${NOPP_HEADERS} ${QT_HEADERS})
-	source_group(Sources FILES ${PP_SOURCES} ${NOPP_SOURCES} ${QT_SOURCES})	
-endif()
-
-# debug
-MESSAGE(STATUS "DEBUG Flag-Summary - Includes: '${INCLUDE_PATHS}' | Libs: '${F_LIBS}' | LibPaths: '${F_LIB_PATHS}' ")
-
-
+    
+    # unsigned to signed conversions
+    add_definitions( /wd4267 )
+    # double <> single precision
+    add_definitions( /wd4244 /wd4305 )
+    # disable warnings for unsecure functions 
+    add_definitions( /D "_CRT_SECURE_NO_WARNINGS" )	
+ENDIF()
+
+SET(EXECCMD manta)
+
+SET(CMAKE_EXE_LINKER_FLAGS_DEBUG "${CMAKE_EXE_LINKER_FLAGS_DEBUG} ${F_LINKADD} ")
+SET(CMAKE_EXE_LINKER_FLAGS_RELEASE "${CMAKE_EXE_LINKER_FLAGS_RELEASE} ${F_LINKADD} ")
+
+include_directories( ${INCLUDE_PATHS}) 
+link_directories( ${F_LIB_PATHS} ) 
+
+if(CUDA)
+    #cuda_include_directories(pp/source/cuda)
+    cuda_add_executable( ${EXECCMD} ${SOURCES} ${PP_REGISTRY})
+    target_link_libraries( ${EXECCMD} ${F_LIBS} )
+    cuda_build_clean_target()
+else()
+	if (WIN32)
+		# make nice folders for Visual Studio
+		set_source_files_properties(${PP_SOURCES} ${PP_HEADERS} ${NOPP_HEADERS} PROPERTIES HEADER_FILE_ONLY TRUE) 
+		add_executable(${EXECCMD} ${SOURCES} ${PP_REGISTRY} ${PP_SOURCES} ${PP_HEADERS})
+		source_group(Generated FILES ${SOURCES} ${PP_REGISTRY} ${HEADERS})		
+	else()
+    	add_executable(${EXECCMD} ${SOURCES} ${PP_REGISTRY} ${HGINFO})
+	endif()
+	target_link_libraries( ${EXECCMD} ${F_LIBS} )
+endif()
+
+if(WIN32)
+	# add no-build target to create nice MSVC folder
+	add_custom_target(SourceFiles SOURCES ${PP_SOURCES} ${PP_HEADERS} ${QT_SOURCES} ${QT_HEADERS} ${NOPP_HEADERS} ${NOPP_SOURCES})
+	source_group(Headers FILES ${PP_HEADERS} ${NOPP_HEADERS} ${QT_HEADERS})
+	source_group(Sources FILES ${PP_SOURCES} ${NOPP_SOURCES} ${QT_SOURCES})	
+endif()
+
+# debug
+MESSAGE(STATUS "DEBUG Flag-Summary - Includes: '${INCLUDE_PATHS}' | Libs: '${F_LIBS}' | LibPaths: '${F_LIB_PATHS}' ")
+
+