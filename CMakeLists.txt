--- conflicted
+++ resolved
@@ -119,6 +119,7 @@
 SET(F_LIB_PATHS)
 SET(F_LINKADD "") # additional linker flags, not a list
 set(PP_PATH "pp")
+SET(SILENT_SOURCES)
 
 # need pre-processing
 SET(PP_SOURCES
@@ -330,10 +331,7 @@
 	foreach(it ${ZLIB_SRC})
         list(APPEND SILENT_SOURCES dependencies/zlib-1.2.8/${it})
     endforeach(it)
-<<<<<<< HEAD
-=======
       set_source_files_properties(${SILENT_SOURCES} PROPERTIES COMPILE_FLAGS "-Wno-implicit-function-declaration")	
->>>>>>> df3ea11c
 	list(APPEND INCLUDE_PATHS dependencies/zlib-1.2.8)
 else()
 	include(FindZLIB)
@@ -538,4 +536,3 @@
 # debug
 MESSAGE(STATUS "DEBUG Flag-Summary - Includes: '${INCLUDE_PATHS}' | Libs: '${F_LIBS}' | LibPaths: '${F_LIB_PATHS}' ")
 
-
