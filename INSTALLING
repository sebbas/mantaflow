Detailed instructions on how to compile and run mantaflow can be found at:
<<<<<<< HEAD
http://mantaflow.com/quickstart.html

=======
http://www.mantaflow.com/install.html

>>>>>>> 78464e70
<|MERGE_RESOLUTION|>--- conflicted
+++ resolved
@@ -1,8 +1,5 @@
-Detailed instructions on how to compile and run mantaflow can be found at:
-<<<<<<< HEAD
-http://mantaflow.com/quickstart.html
-
-=======
-http://www.mantaflow.com/install.html
-
->>>>>>> 78464e70
+
+Detailed instructions on how to compile and run mantaflow can be found at:
+http://www.mantaflow.com/install.html       and
+http://www.mantaflow.com/quickstart.html
+