#
# Simple example scene for a 2D simulation
# Simulation of a buoyant smoke density plume
#
from manta import *

# solver params
res = 64
gs = vec3(res,res,1)
s = Solver(name='main', gridSize = gs, dim=2)
s.timestep = 1.0

# prepare grids
flags = s.create(FlagGrid)
vel = s.create(MACGrid)
density = s.create(RealGrid)
pressure = s.create(RealGrid)

flags.initDomain()
flags.fillGrid()

if (GUI):
	gui = Gui()
	gui.show()
	#gui.pause()

source = s.create(Cylinder, center=gs*vec3(0.5,0.1,0.5), radius=res*0.14, z=gs*vec3(0, 0.02, 0))
	
#main loop
for t in range(400):
<<<<<<< HEAD
    if t<300:
        source.applyToGrid(grid=density, value=1)
        
    advectSemiLagrange(flags=flags, vel=vel, grid=density, order=2)    
    advectSemiLagrange(flags=flags, vel=vel, grid=vel,     order=2 )
    
    setWallBcs(flags=flags, vel=vel)    
    addBuoyancy(density=density, vel=vel, gravity=vec3(0,-4e-3,0), flags=flags)
    
    solvePressure(flags=flags, vel=vel, pressure=pressure, openBound='Y')
    setWallBcs(flags=flags, vel=vel)
    
    s.printTimings()    
    s.step()
=======
	if t<300:
		source.applyToGrid(grid=density, value=1)
		
	advectSemiLagrange(flags=flags, vel=vel, grid=density, order=2)    
	advectSemiLagrange(flags=flags, vel=vel, grid=vel,     order=2 )
	
	setWallBcs(flags=flags, vel=vel)    
	addBuoyancy(density=density, vel=vel, gravity=vec3(0,-4e-3,0), flags=flags)
	
	solvePressure(flags=flags, vel=vel, pressure=pressure, openBound='Y')
	setWallBcs(flags=flags, vel=vel)
	
	s.printTimings()    
	s.step()
>>>>>>> dae4966c
<|MERGE_RESOLUTION|>--- conflicted
+++ resolved
@@ -28,22 +28,6 @@
 	
 #main loop
 for t in range(400):
-<<<<<<< HEAD
-    if t<300:
-        source.applyToGrid(grid=density, value=1)
-        
-    advectSemiLagrange(flags=flags, vel=vel, grid=density, order=2)    
-    advectSemiLagrange(flags=flags, vel=vel, grid=vel,     order=2 )
-    
-    setWallBcs(flags=flags, vel=vel)    
-    addBuoyancy(density=density, vel=vel, gravity=vec3(0,-4e-3,0), flags=flags)
-    
-    solvePressure(flags=flags, vel=vel, pressure=pressure, openBound='Y')
-    setWallBcs(flags=flags, vel=vel)
-    
-    s.printTimings()    
-    s.step()
-=======
 	if t<300:
 		source.applyToGrid(grid=density, value=1)
 		
@@ -58,4 +42,3 @@
 	
 	s.printTimings()    
 	s.step()
->>>>>>> dae4966c
