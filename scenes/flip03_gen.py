--- conflicted
+++ resolved
@@ -69,7 +69,7 @@
 		if (dim==3):
 			setBoundaries(phi, 0., boundaryWidth=1)
 			phi.createMesh(mesh)
-<<<<<<< HEAD
+
 
 			# too slow right now!
 			#subdivideMesh(mesh=mesh, minAngle=0.01, minLength=scale, maxLength=3*scale, cutTubes=False) 
@@ -80,8 +80,5 @@
 
 			# write output file:
 			#mesh.save( meshfileCurr )
-=======
-			mesh.save( meshfileCurr )
->>>>>>> 2696ac9b
 		
 	s.step()
