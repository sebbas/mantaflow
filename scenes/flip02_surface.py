--- conflicted
+++ resolved
@@ -92,11 +92,7 @@
 	# create approximate surface level set, resample particles
 	gridParticleIndex( parts=pp , flags=flags, indexSys=pindex, index=gpi )
 	unionParticleLevelset( pp, pindex, flags, gpi, phi , radiusFactor ) 
-<<<<<<< HEAD
-    #phi.reinitMarching(flags=flags, velTransport=vel, correctOuterLayer=False ) # optionally, beautify levelset
-=======
 	#phi.reinitMarching(flags=flags, velTransport=vel, correctOuterLayer=False ) # optionally, beautify levelset
->>>>>>> dae4966c
 
 	# set source grids for resampling, used in adjustNumber!
 	pVel.setSource( vel, isMAC=True )
